import asyncio
import copy
import logging
import random
import shutil
import ssl
import sys
import tempfile
import time
from argparse import Namespace
from dataclasses import replace
from pathlib import Path
from typing import Callable, Dict, List, Optional, Tuple, Any

from blspy import AugSchemeMPL, G1Element, G2Element, PrivateKey
from chiabip158 import PyBIP158

from chia.cmds.init_funcs import create_all_ssl, create_default_chia_config
from chia.daemon.keychain_proxy import connect_to_keychain_and_validate, wrap_local_keychain
from chia.full_node.bundle_tools import (
    best_solution_generator_from_template,
    detect_potential_template_generator,
    simple_solution_generator,
)
from chia.util.errors import Err
from chia.full_node.generator import setup_generator_args
from chia.full_node.mempool_check_conditions import GENERATOR_MOD
from chia.plotting.create_plots import create_plots, PlotKeys
from chia.consensus.block_creation import unfinished_block_to_full_block
from chia.consensus.block_record import BlockRecord
from chia.consensus.block_rewards import calculate_base_farmer_reward, calculate_pool_reward
from chia.consensus.blockchain_interface import BlockchainInterface
from chia.consensus.coinbase import create_puzzlehash_for_pk, create_farmer_coin, create_pool_coin
from chia.consensus.condition_costs import ConditionCost
from chia.consensus.constants import ConsensusConstants
from chia.consensus.default_constants import DEFAULT_CONSTANTS
from chia.consensus.deficit import calculate_deficit
from chia.consensus.full_block_to_block_record import block_to_block_record
from chia.consensus.make_sub_epoch_summary import next_sub_epoch_summary
from chia.consensus.pot_iterations import (
    calculate_ip_iters,
    calculate_iterations_quality,
    calculate_sp_interval_iters,
    calculate_sp_iters,
    is_overflow_block,
)
from chia.consensus.vdf_info_computation import get_signage_point_vdf_info
from chia.full_node.signage_point import SignagePoint
from chia.plotting.util import PlotsRefreshParameter, PlotRefreshResult, PlotRefreshEvents, parse_plot_info
from chia.plotting.manager import PlotManager
from chia.server.server import ssl_context_for_server
from chia.types.blockchain_format.classgroup import ClassgroupElement
from chia.types.blockchain_format.coin import Coin, hash_coin_list
from chia.types.blockchain_format.foliage import Foliage, FoliageBlockData, FoliageTransactionBlock, TransactionsInfo
from chia.types.blockchain_format.pool_target import PoolTarget
from chia.types.blockchain_format.program import INFINITE_COST
from chia.types.blockchain_format.proof_of_space import ProofOfSpace
from chia.types.blockchain_format.reward_chain_block import RewardChainBlockUnfinished
from chia.types.blockchain_format.sized_bytes import bytes32
from chia.types.blockchain_format.slots import (
    ChallengeChainSubSlot,
    InfusedChallengeChainSubSlot,
    RewardChainSubSlot,
    SubSlotProofs,
)
from chia.types.blockchain_format.sub_epoch_summary import SubEpochSummary
from chia.types.blockchain_format.vdf import VDFInfo, VDFProof
from chia.types.condition_opcodes import ConditionOpcode
from chia.types.end_of_slot_bundle import EndOfSubSlotBundle
from chia.types.full_block import FullBlock
from chia.types.generator_types import BlockGenerator, CompressorArg
from chia.types.spend_bundle import SpendBundle
from chia.types.unfinished_block import UnfinishedBlock
from chia.util.bech32m import encode_puzzle_hash
from chia.util.block_cache import BlockCache
<<<<<<< HEAD
from chia.util.config import load_config, save_config
from chia.util.default_root import DEFAULT_ROOT_PATH
=======
from chia.util.config import get_config_lock, load_config, save_config
>>>>>>> 161a838b
from chia.util.hash import std_hash
from chia.util.ints import uint8, uint16, uint32, uint64, uint128
from chia.util.keychain import Keychain, bytes_to_mnemonic
from chia.util.merkle_set import MerkleSet
from chia.util.prev_transaction_block import get_prev_transaction_block
from chia.util.path import mkdir
from chia.util.vdf_prover import get_vdf_info_and_proof
from tests.time_out_assert import time_out_assert
from tests.wallet_tools import WalletTool
from tests.util.socket import find_available_listen_port
from chia.wallet.derive_keys import (
    master_sk_to_farmer_sk,
    master_sk_to_local_sk,
    master_sk_to_pool_sk,
    master_sk_to_wallet_sk,
)

test_constants = DEFAULT_CONSTANTS.replace(
    **{
        "MIN_PLOT_SIZE": 18,
        "MIN_BLOCKS_PER_CHALLENGE_BLOCK": 12,
        "DIFFICULTY_STARTING": 2 ** 12,
        "DISCRIMINANT_SIZE_BITS": 16,
        "SUB_EPOCH_BLOCKS": 170,
        "WEIGHT_PROOF_THRESHOLD": 2,
        "WEIGHT_PROOF_RECENT_BLOCKS": 380,
        "DIFFICULTY_CONSTANT_FACTOR": 33554432,
        "NUM_SPS_SUB_SLOT": 16,  # Must be a power of 2
        "MAX_SUB_SLOT_BLOCKS": 50,
        "EPOCH_BLOCKS": 340,
        "BLOCKS_CACHE_SIZE": 340 + 3 * 50,  # Coordinate with the above values
        "SUB_SLOT_TIME_TARGET": 600,  # The target number of seconds per slot, mainnet 600
        "SUB_SLOT_ITERS_STARTING": 2 ** 10,  # Must be a multiple of 64
        "NUMBER_ZERO_BITS_PLOT_FILTER": 1,  # H(plot signature of the challenge) must start with these many zeroes
        "MAX_FUTURE_TIME": 3600
        * 24
        * 10,  # Allows creating blockchains with timestamps up to 10 days in the future, for testing
        "COST_PER_BYTE": 1337,
        "MEMPOOL_BLOCK_BUFFER": 6,
        "NETWORK_TYPE": 1,
    }
)


log = logging.getLogger(__name__)


class BlockTools:
    """
    Tools to generate blocks for testing.
    """

    def __init__(
        self,
        constants: ConsensusConstants = test_constants,
        root_path: Optional[Path] = None,
        const_dict=None,
        keychain: Optional[Keychain] = None,
    ):
        self._tempdir = None
        if root_path is None:
            self._tempdir = tempfile.TemporaryDirectory()
            root_path = Path(self._tempdir.name)

        self.root_path = root_path
        self.local_keychain = keychain

        create_default_chia_config(root_path)
        create_all_ssl(root_path)

        self.local_sk_cache: Dict[bytes32, Tuple[PrivateKey, Any]] = {}
        self._config = load_config(self.root_path, "config.yaml")
        self._config["logging"]["log_stdout"] = True
        self._config["selected_network"] = "testnet0"
        for service in ["harvester", "farmer", "full_node", "wallet", "introducer", "timelord", "pool"]:
            self._config[service]["selected_network"] = "testnet0"

        # some tests start the daemon, make sure it's on a free port
        self._config["daemon_port"] = find_available_listen_port("BlockTools daemon")

        with get_config_lock(self.root_path, "config.yaml"):
            save_config(self.root_path, "config.yaml", self._config)
        overrides = self._config["network_overrides"]["constants"][self._config["selected_network"]]
        updated_constants = constants.replace_str_to_bytes(**overrides)
        if const_dict is not None:
            updated_constants = updated_constants.replace(**const_dict)
        self.constants = updated_constants

        self.refresh_parameter: PlotsRefreshParameter = PlotsRefreshParameter(batch_size=2)
        self.plot_dir: Path = get_plot_dir()
        self.temp_dir: Path = get_plot_tmp_dir()
        mkdir(self.plot_dir)
        mkdir(self.temp_dir)
        self.expected_plots: Dict[bytes32, Path] = {}
        self.created_plots: int = 0
        self.total_result = PlotRefreshResult()

        def test_callback(event: PlotRefreshEvents, update_result: PlotRefreshResult):
            assert update_result.duration < 5
            if event == PlotRefreshEvents.started:
                self.total_result = PlotRefreshResult()

            if event == PlotRefreshEvents.batch_processed:
                self.total_result.loaded += update_result.loaded
                self.total_result.processed += update_result.processed
                self.total_result.duration += update_result.duration
                assert update_result.remaining == len(self.expected_plots) - self.total_result.processed
                assert len(update_result.loaded) <= self.refresh_parameter.batch_size

            if event == PlotRefreshEvents.done:
                assert self.total_result.loaded == update_result.loaded
                assert self.total_result.processed == update_result.processed
                assert self.total_result.duration == update_result.duration
                assert update_result.remaining == 0
                assert len(self.plot_manager.plots) == len(self.expected_plots)

        self.plot_manager: PlotManager = PlotManager(
            self.root_path, refresh_parameter=self.refresh_parameter, refresh_callback=test_callback
        )

    async def setup_keys(self):
        if self.local_keychain:
            self.keychain_proxy = wrap_local_keychain(self.local_keychain, log=log)
        else:
            self.keychain_proxy = await connect_to_keychain_and_validate(
                self.root_path, log, user="testing-1.8.0", service="chia-testing-1.8.0"
            )

        await self.keychain_proxy.delete_all_keys()
        self.farmer_master_sk_entropy = std_hash(b"block_tools farmer key")
        self.pool_master_sk_entropy = std_hash(b"block_tools pool key")
        self.farmer_master_sk = await self.keychain_proxy.add_private_key(
            bytes_to_mnemonic(self.farmer_master_sk_entropy), ""
        )
        self.pool_master_sk = await self.keychain_proxy.add_private_key(
            bytes_to_mnemonic(self.pool_master_sk_entropy), ""
        )
        self.farmer_pk = master_sk_to_farmer_sk(self.farmer_master_sk).get_g1()
        self.pool_pk = master_sk_to_pool_sk(self.pool_master_sk).get_g1()
        self.farmer_ph: bytes32 = create_puzzlehash_for_pk(
            master_sk_to_wallet_sk(self.farmer_master_sk, uint32(0)).get_g1()
        )
        self.pool_ph: bytes32 = create_puzzlehash_for_pk(
            master_sk_to_wallet_sk(self.pool_master_sk, uint32(0)).get_g1()
        )
        self.all_sks: List[PrivateKey] = [sk for sk, _ in await self.keychain_proxy.get_all_private_keys()]
        self.pool_pubkeys: List[G1Element] = [master_sk_to_pool_sk(sk).get_g1() for sk in self.all_sks]

        self.farmer_pubkeys: List[G1Element] = [master_sk_to_farmer_sk(sk).get_g1() for sk in self.all_sks]
        if len(self.pool_pubkeys) == 0 or len(self.farmer_pubkeys) == 0:
            raise RuntimeError("Keys not generated. Run `chia generate keys`")

        self.plot_manager.set_public_keys(self.farmer_pubkeys, self.pool_pubkeys)

    def change_config(self, new_config: Dict):
        self._config = new_config
        overrides = self._config["network_overrides"]["constants"][self._config["selected_network"]]
        updated_constants = self.constants.replace_str_to_bytes(**overrides)
        self.constants = updated_constants
        with get_config_lock(self.root_path, "config.yaml"):
            save_config(self.root_path, "config.yaml", self._config)

    async def setup_plots(self):
        assert self.created_plots == 0
        # OG Plots
        for i in range(15):
            await self.new_plot()
        # Pool Plots
        for i in range(5):
            await self.new_plot(self.pool_ph)
        # Some plots with keys that are not in the keychain
        for i in range(3):
            await self.new_plot(
                path=self.plot_dir / "not_in_keychain",
                plot_keys=PlotKeys(G1Element(), G1Element(), None),
                exclude_final_dir=True,
            )

        await self.refresh_plots()

    async def new_plot(
        self,
        pool_contract_puzzle_hash: Optional[bytes32] = None,
        path: Path = None,
        plot_keys: Optional[PlotKeys] = None,
        exclude_final_dir: bool = False,
    ) -> Optional[bytes32]:
        final_dir = self.plot_dir
        if path is not None:
            final_dir = path
            mkdir(final_dir)
        args = Namespace()
        # Can't go much lower than 20, since plots start having no solutions and more buggy
        args.size = 22
        # Uses many plots for testing, in order to guarantee proofs of space at every height
        args.num = 1
        args.buffer = 100
        args.tmp_dir = self.temp_dir
        args.tmp2_dir = self.temp_dir
        args.final_dir = final_dir
        args.plotid = None
        args.memo = None
        args.buckets = 0
        args.stripe_size = 2000
        args.num_threads = 0
        args.nobitfield = False
        args.exclude_final_dir = False
        args.list_duplicates = False
        args.exclude_final_dir = exclude_final_dir
        try:
            if plot_keys is None:
                pool_pk: Optional[G1Element] = None
                pool_address: Optional[str] = None
                if pool_contract_puzzle_hash is None:
                    pool_pk = self.pool_pk
                else:
                    pool_address = encode_puzzle_hash(pool_contract_puzzle_hash, "xch")

                plot_keys = PlotKeys(self.farmer_pk, pool_pk, pool_address)
            # No datetime in the filename, to get deterministic filenames and not re-plot
            created, existed = await create_plots(
                args,
                plot_keys,
                self.root_path,
                use_datetime=False,
                test_private_keys=[AugSchemeMPL.key_gen(std_hash(self.created_plots.to_bytes(2, "big")))],
            )
            self.created_plots += 1

            plot_id_new: Optional[bytes32] = None
            path_new: Path = Path()

            if len(created):
                assert len(existed) == 0
                plot_id_new, path_new = list(created.items())[0]

            if len(existed):
                assert len(created) == 0
                plot_id_new, path_new = list(existed.items())[0]

            if not exclude_final_dir:
                # TODO: address hint error and remove ignore
                #       error: Invalid index type "Optional[bytes32]" for "Dict[bytes32, Path]"; expected type "bytes32"
                #       [index]
                self.expected_plots[plot_id_new] = path_new  # type: ignore[index]

            # create_plots() updates plot_directories. Ensure we refresh our config to reflect the updated value
            self._config["harvester"]["plot_directories"] = load_config(self.root_path, "config.yaml", "harvester")[
                "plot_directories"
            ]

            return plot_id_new

        except KeyboardInterrupt:
            shutil.rmtree(self.temp_dir, ignore_errors=True)
            sys.exit(1)

    async def refresh_plots(self):
        self.plot_manager.refresh_parameter.batch_size = (
            4 if len(self.expected_plots) % 3 == 0 else 3
        )  # Make sure we have at least some batches + a remainder
        self.plot_manager.trigger_refresh()
        assert self.plot_manager.needs_refresh()
        self.plot_manager.start_refreshing()
        await time_out_assert(10, self.plot_manager.needs_refresh, value=False)
        self.plot_manager.stop_refreshing()
        assert not self.plot_manager.needs_refresh()

    async def delete_plot(self, plot_id: bytes32):
        assert plot_id in self.expected_plots
        self.expected_plots[plot_id].unlink()
        del self.expected_plots[plot_id]
        await self.refresh_plots()

    @property
    def config(self) -> Dict:
        return copy.deepcopy(self._config)

    def get_daemon_ssl_context(self) -> ssl.SSLContext:
        crt_path = self.root_path / self.config["daemon_ssl"]["private_crt"]
        key_path = self.root_path / self.config["daemon_ssl"]["private_key"]
        ca_cert_path = self.root_path / self.config["private_ssl_ca"]["crt"]
        ca_key_path = self.root_path / self.config["private_ssl_ca"]["key"]
        return ssl_context_for_server(ca_cert_path, ca_key_path, crt_path, key_path)

    def get_plot_signature(self, m: bytes32, plot_pk: G1Element) -> G2Element:
        """
        Returns the plot signature of the header data.
        """
        farmer_sk = master_sk_to_farmer_sk(self.all_sks[0])
        for plot_info in self.plot_manager.plots.values():
            if plot_pk == plot_info.plot_public_key:
                # Look up local_sk from plot to save locked memory
                if plot_info.prover.get_id() in self.local_sk_cache:
                    local_master_sk, pool_pk_or_ph = self.local_sk_cache[plot_info.prover.get_id()]
                else:
                    pool_pk_or_ph, _, local_master_sk = parse_plot_info(plot_info.prover.get_memo())
                    self.local_sk_cache[plot_info.prover.get_id()] = (local_master_sk, pool_pk_or_ph)
                if isinstance(pool_pk_or_ph, G1Element):
                    include_taproot = False
                else:
                    assert isinstance(pool_pk_or_ph, bytes32)
                    include_taproot = True
                local_sk = master_sk_to_local_sk(local_master_sk)
                agg_pk = ProofOfSpace.generate_plot_public_key(local_sk.get_g1(), farmer_sk.get_g1(), include_taproot)
                assert agg_pk == plot_pk
                harv_share = AugSchemeMPL.sign(local_sk, m, agg_pk)
                farm_share = AugSchemeMPL.sign(farmer_sk, m, agg_pk)
                if include_taproot:
                    taproot_sk: PrivateKey = ProofOfSpace.generate_taproot_sk(local_sk.get_g1(), farmer_sk.get_g1())
                    taproot_share: G2Element = AugSchemeMPL.sign(taproot_sk, m, agg_pk)
                else:
                    taproot_share = G2Element()
                return AugSchemeMPL.aggregate([harv_share, farm_share, taproot_share])

        raise ValueError(f"Do not have key {plot_pk}")

    def get_pool_key_signature(self, pool_target: PoolTarget, pool_pk: Optional[G1Element]) -> Optional[G2Element]:
        # Returns the pool signature for the corresponding pk. If no pk is provided, returns None.
        if pool_pk is None:
            return None

        for sk in self.all_sks:
            sk_child = master_sk_to_pool_sk(sk)
            if sk_child.get_g1() == pool_pk:
                return AugSchemeMPL.sign(sk_child, bytes(pool_target))
        raise ValueError(f"Do not have key {pool_pk}")

    def get_farmer_wallet_tool(self) -> WalletTool:
        return WalletTool(self.constants, self.farmer_master_sk)

    def get_pool_wallet_tool(self) -> WalletTool:
        return WalletTool(self.constants, self.pool_master_sk)

    def get_consecutive_blocks(
        self,
        num_blocks: int,
        block_list_input: List[FullBlock] = None,
        farmer_reward_puzzle_hash: Optional[bytes32] = None,
        pool_reward_puzzle_hash: Optional[bytes32] = None,
        transaction_data: Optional[SpendBundle] = None,
        seed: bytes = b"",
        time_per_block: Optional[float] = None,
        force_overflow: bool = False,
        skip_slots: int = 0,  # Force at least this number of empty slots before the first SB
        guarantee_transaction_block: bool = False,  # Force that this block must be a tx block
        normalized_to_identity_cc_eos: bool = False,
        normalized_to_identity_icc_eos: bool = False,
        normalized_to_identity_cc_sp: bool = False,
        normalized_to_identity_cc_ip: bool = False,
        current_time: bool = False,
        previous_generator: CompressorArg = None,
        genesis_timestamp: Optional[uint64] = None,
        force_plot_id: Optional[bytes32] = None,
    ) -> List[FullBlock]:
        assert num_blocks > 0
        if block_list_input is not None:
            block_list = block_list_input.copy()
        else:
            block_list = []
        constants = self.constants
        transaction_data_included = False
        if time_per_block is None:
            time_per_block = float(constants.SUB_SLOT_TIME_TARGET) / float(constants.SLOT_BLOCKS_TARGET)

        if farmer_reward_puzzle_hash is None:
            farmer_reward_puzzle_hash = self.farmer_ph

        if len(block_list) == 0:
            if force_plot_id is not None:
                raise ValueError("Cannot specify plot_id for genesis block")
            initial_block_list_len = 0
            # TODO: address hint error and remove ignore
            #       error: Argument 2 to "create_genesis_block" of "BlockTools" has incompatible type "bytes"; expected
            #       "bytes32"  [arg-type]
            genesis = self.create_genesis_block(
                constants,
                seed,  # type: ignore[arg-type]
                force_overflow=force_overflow,
                skip_slots=skip_slots,
                timestamp=(uint64(int(time.time())) if genesis_timestamp is None else genesis_timestamp),
            )
            log.info(f"Created block 0 iters: {genesis.total_iters}")
            num_empty_slots_added = skip_slots
            block_list = [genesis]
            num_blocks -= 1
        else:
            initial_block_list_len = len(block_list)
            num_empty_slots_added = uint32(0)  # Allows forcing empty slots in the beginning, for testing purposes

        if num_blocks == 0:
            return block_list

        height_to_hash, difficulty, blocks = load_block_list(block_list, constants)

        latest_block: BlockRecord = blocks[block_list[-1].header_hash]
        curr = latest_block
        while not curr.is_transaction_block:
            # TODO: address hint error and remove ignore
            #       error: Invalid index type "bytes32" for "Dict[uint32, BlockRecord]"; expected type "uint32"  [index]
            curr = blocks[curr.prev_hash]  # type: ignore[index]
        start_timestamp = curr.timestamp
        start_height = curr.height

        curr = latest_block
        blocks_added_this_sub_slot = 1

        while not curr.first_in_sub_slot:
            # TODO: address hint error and remove ignore
            #       error: Invalid index type "bytes32" for "Dict[uint32, BlockRecord]"; expected type "uint32"  [index]
            curr = blocks[curr.prev_hash]  # type: ignore[index]
            blocks_added_this_sub_slot += 1

        finished_sub_slots_at_sp: List[EndOfSubSlotBundle] = []  # Sub-slots since last block, up to signage point
        finished_sub_slots_at_ip: List[EndOfSubSlotBundle] = []  # Sub-slots since last block, up to infusion point
        sub_slot_iters: uint64 = latest_block.sub_slot_iters  # The number of iterations in one sub-slot
        same_slot_as_last = True  # Only applies to first slot, to prevent old blocks from being added
        sub_slot_start_total_iters: uint128 = latest_block.ip_sub_slot_total_iters(constants)
        sub_slots_finished = 0
        pending_ses: bool = False

        # Start at the last block in block list
        # Get the challenge for that slot
        while True:
            slot_cc_challenge, slot_rc_challenge = get_challenges(
                constants,
                blocks,
                finished_sub_slots_at_sp,
                latest_block.header_hash,
            )
            prev_num_of_blocks = num_blocks
            if num_empty_slots_added < skip_slots:
                # If did not reach the target slots to skip, don't make any proofs for this sub-slot
                num_empty_slots_added += 1
            else:
                # Loop over every signage point (Except for the last ones, which are used for overflows)
                for signage_point_index in range(0, constants.NUM_SPS_SUB_SLOT - constants.NUM_SP_INTERVALS_EXTRA):
                    curr = latest_block
                    while curr.total_iters > sub_slot_start_total_iters + calculate_sp_iters(
                        constants, sub_slot_iters, uint8(signage_point_index)
                    ):
                        if curr.height == 0:
                            break
                        # TODO: address hint error and remove ignore
                        #       error: Invalid index type "bytes32" for "Dict[uint32, BlockRecord]"; expected type
                        #       "uint32"  [index]
                        curr = blocks[curr.prev_hash]  # type: ignore[index]
                    if curr.total_iters > sub_slot_start_total_iters:
                        finished_sub_slots_at_sp = []

                    if same_slot_as_last:
                        if signage_point_index < latest_block.signage_point_index:
                            # Ignore this signage_point because it's in the past
                            continue

                    # TODO: address hint error and remove ignore
                    #       error: Argument 1 to "BlockCache" has incompatible type "Dict[uint32, BlockRecord]";
                    #       expected "Dict[bytes32, BlockRecord]"  [arg-type]
                    signage_point: SignagePoint = get_signage_point(
                        constants,
                        BlockCache(blocks),  # type: ignore[arg-type]
                        latest_block,
                        sub_slot_start_total_iters,
                        uint8(signage_point_index),
                        finished_sub_slots_at_sp,
                        sub_slot_iters,
                        normalized_to_identity_cc_sp,
                    )
                    if signage_point_index == 0:
                        cc_sp_output_hash: bytes32 = slot_cc_challenge
                    else:
                        assert signage_point.cc_vdf is not None
                        cc_sp_output_hash = signage_point.cc_vdf.output.get_hash()

                    qualified_proofs: List[Tuple[uint64, ProofOfSpace]] = self.get_pospaces_for_challenge(
                        constants,
                        slot_cc_challenge,
                        cc_sp_output_hash,
                        seed,
                        difficulty,
                        sub_slot_iters,
                        force_plot_id=force_plot_id,
                    )

                    for required_iters, proof_of_space in sorted(qualified_proofs, key=lambda t: t[0]):
                        if blocks_added_this_sub_slot == constants.MAX_SUB_SLOT_BLOCKS or force_overflow:
                            break
                        if same_slot_as_last:
                            if signage_point_index == latest_block.signage_point_index:
                                # Ignore this block because it's in the past
                                if required_iters <= latest_block.required_iters:
                                    continue
                        assert latest_block.header_hash in blocks
                        additions = None
                        removals = None
                        if transaction_data_included:
                            transaction_data = None
                        if transaction_data is not None and not transaction_data_included:
                            additions = transaction_data.additions()
                            removals = transaction_data.removals()
                        assert start_timestamp is not None
                        if proof_of_space.pool_contract_puzzle_hash is not None:
                            if pool_reward_puzzle_hash is not None:
                                # The caller wants to be paid to a specific address, but this PoSpace is tied to an
                                # address, so continue until a proof of space tied to a pk is found
                                continue
                            pool_target = PoolTarget(proof_of_space.pool_contract_puzzle_hash, uint32(0))
                        else:
                            if pool_reward_puzzle_hash is not None:
                                pool_target = PoolTarget(pool_reward_puzzle_hash, uint32(0))
                            else:
                                pool_target = PoolTarget(self.pool_ph, uint32(0))

                        if transaction_data is not None:
                            if previous_generator is not None:
                                block_generator: Optional[BlockGenerator] = best_solution_generator_from_template(
                                    previous_generator, transaction_data
                                )
                            else:
                                block_generator = simple_solution_generator(transaction_data)

                            aggregate_signature = transaction_data.aggregated_signature
                        else:
                            block_generator = None
                            aggregate_signature = G2Element()

                        # TODO: address hint error and remove ignore
                        #       error: Argument 27 to "get_full_block_and_block_record" has incompatible type "bool";
                        #       expected "Optional[bytes32]"  [arg-type]
                        full_block, block_record = get_full_block_and_block_record(
                            constants,
                            blocks,
                            sub_slot_start_total_iters,
                            uint8(signage_point_index),
                            proof_of_space,
                            slot_cc_challenge,
                            slot_rc_challenge,
                            farmer_reward_puzzle_hash,
                            pool_target,
                            start_timestamp,
                            start_height,
                            time_per_block,
                            block_generator,
                            aggregate_signature,
                            additions,
                            removals,
                            height_to_hash,
                            difficulty,
                            required_iters,
                            sub_slot_iters,
                            self.get_plot_signature,
                            self.get_pool_key_signature,
                            finished_sub_slots_at_ip,
                            signage_point,
                            latest_block,
                            seed,
                            normalized_to_identity_cc_ip,  # type: ignore[arg-type]
                            current_time=current_time,
                        )
                        if block_record.is_transaction_block:
                            transaction_data_included = True
                        else:
                            if guarantee_transaction_block:
                                continue
                        if pending_ses:
                            pending_ses = False
                        block_list.append(full_block)
                        if full_block.transactions_generator is not None:
                            compressor_arg = detect_potential_template_generator(
                                full_block.height, full_block.transactions_generator
                            )
                            if compressor_arg is not None:
                                previous_generator = compressor_arg

                        blocks_added_this_sub_slot += 1

                        blocks[full_block.header_hash] = block_record
                        log.info(f"Created block {block_record.height} ove=False, iters " f"{block_record.total_iters}")
                        height_to_hash[uint32(full_block.height)] = full_block.header_hash
                        latest_block = blocks[full_block.header_hash]
                        finished_sub_slots_at_ip = []
                        num_blocks -= 1
                        if num_blocks == 0:
                            return block_list

            # Finish the end of sub-slot and try again next sub-slot
            # End of sub-slot logic
            if len(finished_sub_slots_at_ip) == 0:
                # Block has been created within this sub-slot
                eos_iters: uint64 = uint64(sub_slot_iters - (latest_block.total_iters - sub_slot_start_total_iters))
                cc_input: ClassgroupElement = latest_block.challenge_vdf_output
                rc_challenge: bytes32 = latest_block.reward_infusion_new_challenge
            else:
                # No blocks were successfully created within this sub-slot
                eos_iters = sub_slot_iters
                cc_input = ClassgroupElement.get_default_element()
                rc_challenge = slot_rc_challenge
            cc_vdf, cc_proof = get_vdf_info_and_proof(
                constants,
                cc_input,
                slot_cc_challenge,
                eos_iters,
            )
            rc_vdf, rc_proof = get_vdf_info_and_proof(
                constants,
                ClassgroupElement.get_default_element(),
                rc_challenge,
                eos_iters,
            )

            eos_deficit: uint8 = (
                latest_block.deficit if latest_block.deficit > 0 else constants.MIN_BLOCKS_PER_CHALLENGE_BLOCK
            )
            # TODO: address hint error and remove ignore
            #       error: Argument 5 to "get_icc" has incompatible type "Dict[uint32, BlockRecord]"; expected
            #       "Dict[bytes32, BlockRecord]"  [arg-type]
            icc_eos_vdf, icc_ip_proof = get_icc(
                constants,
                uint128(sub_slot_start_total_iters + sub_slot_iters),
                finished_sub_slots_at_ip,
                latest_block,
                blocks,  # type: ignore[arg-type]
                sub_slot_start_total_iters,
                eos_deficit,
            )
            # End of slot vdf info for icc and cc have to be from challenge block or start of slot, respectively,
            # in order for light clients to validate.
            cc_vdf = VDFInfo(cc_vdf.challenge, sub_slot_iters, cc_vdf.output)
            if normalized_to_identity_cc_eos:
                _, cc_proof = get_vdf_info_and_proof(
                    constants,
                    ClassgroupElement.get_default_element(),
                    cc_vdf.challenge,
                    sub_slot_iters,
                    True,
                )
            if pending_ses:
                sub_epoch_summary: Optional[SubEpochSummary] = None
            else:
                # TODO: address hint error and remove ignore
                #       error: Argument 1 to "BlockCache" has incompatible type "Dict[uint32, BlockRecord]"; expected
                #       "Dict[bytes32, BlockRecord]"  [arg-type]
                #       error: Argument 2 to "BlockCache" has incompatible type "Dict[uint32, bytes32]"; expected
                #       "Optional[Dict[bytes32, HeaderBlock]]"  [arg-type]
                sub_epoch_summary = next_sub_epoch_summary(
                    constants,
                    BlockCache(blocks, height_to_hash),  # type: ignore[arg-type]
                    latest_block.required_iters,
                    block_list[-1],
                    False,
                )
                pending_ses = True

            ses_hash: Optional[bytes32]
            if sub_epoch_summary is not None:
                ses_hash = sub_epoch_summary.get_hash()
                new_sub_slot_iters: Optional[uint64] = sub_epoch_summary.new_sub_slot_iters
                new_difficulty: Optional[uint64] = sub_epoch_summary.new_difficulty

                log.info(f"Sub epoch summary: {sub_epoch_summary}")
            else:
                ses_hash = None
                new_sub_slot_iters = None
                new_difficulty = None

            if icc_eos_vdf is not None:
                # Icc vdf (Deficit of latest block is <= 4)
                if len(finished_sub_slots_at_ip) == 0:
                    # This means there are blocks in this sub-slot
                    curr = latest_block
                    while not curr.is_challenge_block(constants) and not curr.first_in_sub_slot:
                        # TODO: address hint error and remove ignore
                        #       error: Invalid index type "bytes32" for "Dict[uint32, BlockRecord]"; expected type
                        #       "uint32"  [index]
                        curr = blocks[curr.prev_hash]  # type: ignore[index]
                    if curr.is_challenge_block(constants):
                        icc_eos_iters = uint64(sub_slot_start_total_iters + sub_slot_iters - curr.total_iters)
                    else:
                        icc_eos_iters = sub_slot_iters
                else:
                    # This means there are no blocks in this sub-slot
                    icc_eos_iters = sub_slot_iters
                icc_eos_vdf = VDFInfo(
                    icc_eos_vdf.challenge,
                    icc_eos_iters,
                    icc_eos_vdf.output,
                )
                if normalized_to_identity_icc_eos:
                    _, icc_ip_proof = get_vdf_info_and_proof(
                        constants,
                        ClassgroupElement.get_default_element(),
                        icc_eos_vdf.challenge,
                        icc_eos_iters,
                        True,
                    )
                icc_sub_slot: Optional[InfusedChallengeChainSubSlot] = InfusedChallengeChainSubSlot(icc_eos_vdf)
                assert icc_sub_slot is not None
                icc_sub_slot_hash = icc_sub_slot.get_hash() if latest_block.deficit == 0 else None
                cc_sub_slot = ChallengeChainSubSlot(
                    cc_vdf,
                    icc_sub_slot_hash,
                    ses_hash,
                    new_sub_slot_iters,
                    new_difficulty,
                )
            else:
                # No icc
                icc_sub_slot = None
                cc_sub_slot = ChallengeChainSubSlot(cc_vdf, None, ses_hash, new_sub_slot_iters, new_difficulty)

            finished_sub_slots_at_ip.append(
                EndOfSubSlotBundle(
                    cc_sub_slot,
                    icc_sub_slot,
                    RewardChainSubSlot(
                        rc_vdf,
                        cc_sub_slot.get_hash(),
                        icc_sub_slot.get_hash() if icc_sub_slot is not None else None,
                        eos_deficit,
                    ),
                    SubSlotProofs(cc_proof, icc_ip_proof, rc_proof),
                )
            )

            finished_sub_slots_eos = finished_sub_slots_at_ip.copy()
            latest_block_eos = latest_block
            overflow_cc_challenge = finished_sub_slots_at_ip[-1].challenge_chain.get_hash()
            overflow_rc_challenge = finished_sub_slots_at_ip[-1].reward_chain.get_hash()
            additions = None
            removals = None
            if transaction_data_included:
                transaction_data = None
            if transaction_data is not None and not transaction_data_included:
                additions = transaction_data.additions()
                removals = transaction_data.removals()
            sub_slots_finished += 1
            log.info(
                f"Sub slot finished. blocks included: {blocks_added_this_sub_slot} blocks_per_slot: "
                f"{(len(block_list) - initial_block_list_len)/sub_slots_finished}"
            )
            blocks_added_this_sub_slot = 0  # Sub slot ended, overflows are in next sub slot

            # Handle overflows: No overflows on new epoch
            if new_sub_slot_iters is None and num_empty_slots_added >= skip_slots and new_difficulty is None:
                for signage_point_index in range(
                    constants.NUM_SPS_SUB_SLOT - constants.NUM_SP_INTERVALS_EXTRA,
                    constants.NUM_SPS_SUB_SLOT,
                ):
                    # note that we are passing in the finished slots which include the last slot
                    # TODO: address hint error and remove ignore
                    #       error: Argument 1 to "BlockCache" has incompatible type "Dict[uint32, BlockRecord]";
                    #       expected "Dict[bytes32, BlockRecord]"  [arg-type]
                    signage_point = get_signage_point(
                        constants,
                        BlockCache(blocks),  # type: ignore[arg-type]
                        latest_block_eos,
                        sub_slot_start_total_iters,
                        uint8(signage_point_index),
                        finished_sub_slots_eos,
                        sub_slot_iters,
                        normalized_to_identity_cc_sp,
                    )
                    if signage_point_index == 0:
                        cc_sp_output_hash = slot_cc_challenge
                    else:
                        assert signage_point is not None
                        assert signage_point.cc_vdf is not None
                        cc_sp_output_hash = signage_point.cc_vdf.output.get_hash()

                    # If did not reach the target slots to skip, don't make any proofs for this sub-slot
                    qualified_proofs = self.get_pospaces_for_challenge(
                        constants,
                        slot_cc_challenge,
                        cc_sp_output_hash,
                        seed,
                        difficulty,
                        sub_slot_iters,
                        force_plot_id=force_plot_id,
                    )
                    for required_iters, proof_of_space in sorted(qualified_proofs, key=lambda t: t[0]):
                        if blocks_added_this_sub_slot == constants.MAX_SUB_SLOT_BLOCKS:
                            break
                        assert start_timestamp is not None

                        if proof_of_space.pool_contract_puzzle_hash is not None:
                            if pool_reward_puzzle_hash is not None:
                                # The caller wants to be paid to a specific address, but this PoSpace is tied to an
                                # address, so continue until a proof of space tied to a pk is found
                                continue
                            pool_target = PoolTarget(proof_of_space.pool_contract_puzzle_hash, uint32(0))
                        else:
                            if pool_reward_puzzle_hash is not None:
                                pool_target = PoolTarget(pool_reward_puzzle_hash, uint32(0))
                            else:
                                pool_target = PoolTarget(self.pool_ph, uint32(0))
                        if transaction_data is not None:
                            if previous_generator is not None:
                                block_generator = best_solution_generator_from_template(
                                    previous_generator, transaction_data
                                )
                            else:
                                block_generator = simple_solution_generator(transaction_data)
                            aggregate_signature = transaction_data.aggregated_signature
                        else:
                            block_generator = None
                            aggregate_signature = G2Element()
                        full_block, block_record = get_full_block_and_block_record(
                            constants,
                            blocks,
                            sub_slot_start_total_iters,
                            uint8(signage_point_index),
                            proof_of_space,
                            slot_cc_challenge,
                            slot_rc_challenge,
                            farmer_reward_puzzle_hash,
                            pool_target,
                            start_timestamp,
                            start_height,
                            time_per_block,
                            block_generator,
                            aggregate_signature,
                            additions,
                            removals,
                            height_to_hash,
                            difficulty,
                            required_iters,
                            sub_slot_iters,
                            self.get_plot_signature,
                            self.get_pool_key_signature,
                            finished_sub_slots_at_ip,
                            signage_point,
                            latest_block,
                            seed,
                            overflow_cc_challenge=overflow_cc_challenge,
                            overflow_rc_challenge=overflow_rc_challenge,
                            normalized_to_identity_cc_ip=normalized_to_identity_cc_ip,
                            current_time=current_time,
                        )

                        if block_record.is_transaction_block:
                            transaction_data_included = True
                        elif guarantee_transaction_block:
                            continue
                        if pending_ses:
                            pending_ses = False

                        block_list.append(full_block)
                        if full_block.transactions_generator is not None:
                            compressor_arg = detect_potential_template_generator(
                                full_block.height, full_block.transactions_generator
                            )
                            if compressor_arg is not None:
                                previous_generator = compressor_arg

                        blocks_added_this_sub_slot += 1
                        log.info(f"Created block {block_record.height } ov=True, iters " f"{block_record.total_iters}")
                        num_blocks -= 1
                        if num_blocks == 0:
                            return block_list

                        blocks[full_block.header_hash] = block_record
                        height_to_hash[uint32(full_block.height)] = full_block.header_hash
                        latest_block = blocks[full_block.header_hash]
                        finished_sub_slots_at_ip = []

            finished_sub_slots_at_sp = finished_sub_slots_eos.copy()
            same_slot_as_last = False
            sub_slot_start_total_iters = uint128(sub_slot_start_total_iters + sub_slot_iters)
            if num_blocks < prev_num_of_blocks:
                num_empty_slots_added += 1

            if new_sub_slot_iters is not None:
                assert new_difficulty is not None
                sub_slot_iters = new_sub_slot_iters
                difficulty = new_difficulty

    # TODO: address hint error and remove ignore
    #       error: Incompatible default for argument "seed" (default has type "bytes", argument has type "bytes32")
    #       [assignment]
    def create_genesis_block(
        self,
        constants: ConsensusConstants,
        seed: bytes32 = b"",  # type: ignore[assignment]
        timestamp: Optional[uint64] = None,
        force_overflow: bool = False,
        skip_slots: int = 0,
    ) -> FullBlock:
        if timestamp is None:
            timestamp = uint64(int(time.time()))

        finished_sub_slots: List[EndOfSubSlotBundle] = []
        unfinished_block: Optional[UnfinishedBlock] = None
        ip_iters: uint64 = uint64(0)
        sub_slot_total_iters: uint128 = uint128(0)

        # Keep trying until we get a good proof of space that also passes sp filter
        while True:
            cc_challenge, rc_challenge = get_challenges(constants, {}, finished_sub_slots, None)
            for signage_point_index in range(0, constants.NUM_SPS_SUB_SLOT):
                signage_point: SignagePoint = get_signage_point(
                    constants,
                    BlockCache({}, {}),
                    None,
                    sub_slot_total_iters,
                    uint8(signage_point_index),
                    finished_sub_slots,
                    constants.SUB_SLOT_ITERS_STARTING,
                )
                if signage_point_index == 0:
                    cc_sp_output_hash: bytes32 = cc_challenge
                else:
                    assert signage_point is not None
                    assert signage_point.cc_vdf is not None
                    cc_sp_output_hash = signage_point.cc_vdf.output.get_hash()
                    # If did not reach the target slots to skip, don't make any proofs for this sub-slot
                qualified_proofs: List[Tuple[uint64, ProofOfSpace]] = self.get_pospaces_for_challenge(
                    constants,
                    cc_challenge,
                    cc_sp_output_hash,
                    seed,
                    constants.DIFFICULTY_STARTING,
                    constants.SUB_SLOT_ITERS_STARTING,
                )

                # Try each of the proofs of space
                for required_iters, proof_of_space in qualified_proofs:
                    sp_iters: uint64 = calculate_sp_iters(
                        constants,
                        uint64(constants.SUB_SLOT_ITERS_STARTING),
                        uint8(signage_point_index),
                    )
                    ip_iters = calculate_ip_iters(
                        constants,
                        uint64(constants.SUB_SLOT_ITERS_STARTING),
                        uint8(signage_point_index),
                        required_iters,
                    )
                    is_overflow = is_overflow_block(constants, uint8(signage_point_index))
                    if force_overflow and not is_overflow:
                        continue
                    if len(finished_sub_slots) < skip_slots:
                        continue

                    unfinished_block = create_test_unfinished_block(
                        constants,
                        sub_slot_total_iters,
                        constants.SUB_SLOT_ITERS_STARTING,
                        uint8(signage_point_index),
                        sp_iters,
                        ip_iters,
                        proof_of_space,
                        cc_challenge,
                        constants.GENESIS_PRE_FARM_FARMER_PUZZLE_HASH,
                        PoolTarget(constants.GENESIS_PRE_FARM_POOL_PUZZLE_HASH, uint32(0)),
                        self.get_plot_signature,
                        self.get_pool_key_signature,
                        signage_point,
                        timestamp,
                        BlockCache({}),
                        seed=seed,
                        finished_sub_slots_input=finished_sub_slots,
                    )
                    assert unfinished_block is not None
                    if not is_overflow:
                        cc_ip_vdf, cc_ip_proof = get_vdf_info_and_proof(
                            constants,
                            ClassgroupElement.get_default_element(),
                            cc_challenge,
                            ip_iters,
                        )
                        cc_ip_vdf = replace(cc_ip_vdf, number_of_iterations=ip_iters)
                        rc_ip_vdf, rc_ip_proof = get_vdf_info_and_proof(
                            constants,
                            ClassgroupElement.get_default_element(),
                            rc_challenge,
                            ip_iters,
                        )
                        assert unfinished_block is not None
                        total_iters_sp = uint128(sub_slot_total_iters + sp_iters)
                        return unfinished_block_to_full_block(
                            unfinished_block,
                            cc_ip_vdf,
                            cc_ip_proof,
                            rc_ip_vdf,
                            rc_ip_proof,
                            None,
                            None,
                            finished_sub_slots,
                            None,
                            BlockCache({}),
                            total_iters_sp,
                            constants.DIFFICULTY_STARTING,
                        )

                if signage_point_index == constants.NUM_SPS_SUB_SLOT - constants.NUM_SP_INTERVALS_EXTRA - 1:
                    # Finish the end of sub-slot and try again next sub-slot
                    cc_vdf, cc_proof = get_vdf_info_and_proof(
                        constants,
                        ClassgroupElement.get_default_element(),
                        cc_challenge,
                        constants.SUB_SLOT_ITERS_STARTING,
                    )
                    rc_vdf, rc_proof = get_vdf_info_and_proof(
                        constants,
                        ClassgroupElement.get_default_element(),
                        rc_challenge,
                        constants.SUB_SLOT_ITERS_STARTING,
                    )
                    cc_slot = ChallengeChainSubSlot(cc_vdf, None, None, None, None)
                    finished_sub_slots.append(
                        EndOfSubSlotBundle(
                            cc_slot,
                            None,
                            RewardChainSubSlot(
                                rc_vdf,
                                cc_slot.get_hash(),
                                None,
                                uint8(constants.MIN_BLOCKS_PER_CHALLENGE_BLOCK),
                            ),
                            SubSlotProofs(cc_proof, None, rc_proof),
                        )
                    )

                if unfinished_block is not None:
                    cc_ip_vdf, cc_ip_proof = get_vdf_info_and_proof(
                        constants,
                        ClassgroupElement.get_default_element(),
                        finished_sub_slots[-1].challenge_chain.get_hash(),
                        ip_iters,
                    )
                    rc_ip_vdf, rc_ip_proof = get_vdf_info_and_proof(
                        constants,
                        ClassgroupElement.get_default_element(),
                        finished_sub_slots[-1].reward_chain.get_hash(),
                        ip_iters,
                    )
                    total_iters_sp = uint128(
                        sub_slot_total_iters
                        + calculate_sp_iters(
                            self.constants,
                            self.constants.SUB_SLOT_ITERS_STARTING,
                            unfinished_block.reward_chain_block.signage_point_index,
                        )
                    )
                    return unfinished_block_to_full_block(
                        unfinished_block,
                        cc_ip_vdf,
                        cc_ip_proof,
                        rc_ip_vdf,
                        rc_ip_proof,
                        None,
                        None,
                        finished_sub_slots,
                        None,
                        BlockCache({}),
                        total_iters_sp,
                        constants.DIFFICULTY_STARTING,
                    )
            sub_slot_total_iters = uint128(sub_slot_total_iters + constants.SUB_SLOT_ITERS_STARTING)

    def get_pospaces_for_challenge(
        self,
        constants: ConsensusConstants,
        challenge_hash: bytes32,
        signage_point: bytes32,
        seed: bytes,
        difficulty: uint64,
        sub_slot_iters: uint64,
        force_plot_id: Optional[bytes32] = None,
    ) -> List[Tuple[uint64, ProofOfSpace]]:
        found_proofs: List[Tuple[uint64, ProofOfSpace]] = []
        random.seed(seed)
        for plot_info in self.plot_manager.plots.values():
            plot_id: bytes32 = plot_info.prover.get_id()
            if force_plot_id is not None and plot_id != force_plot_id:
                continue
            if ProofOfSpace.passes_plot_filter(constants, plot_id, challenge_hash, signage_point):
                new_challenge: bytes32 = ProofOfSpace.calculate_pos_challenge(plot_id, challenge_hash, signage_point)
                qualities = plot_info.prover.get_qualities_for_challenge(new_challenge)

                for proof_index, quality_str in enumerate(qualities):

                    required_iters = calculate_iterations_quality(
                        constants.DIFFICULTY_CONSTANT_FACTOR,
                        quality_str,
                        plot_info.prover.get_size(),
                        difficulty,
                        signage_point,
                    )
                    if required_iters < calculate_sp_interval_iters(constants, sub_slot_iters):
                        proof_xs: bytes = plot_info.prover.get_full_proof(new_challenge, proof_index)

                        # Look up local_sk from plot to save locked memory
                        (
                            pool_public_key_or_puzzle_hash,
                            farmer_public_key,
                            local_master_sk,
                        ) = parse_plot_info(plot_info.prover.get_memo())
                        local_sk = master_sk_to_local_sk(local_master_sk)

                        if isinstance(pool_public_key_or_puzzle_hash, G1Element):
                            include_taproot = False
                        else:
                            assert isinstance(pool_public_key_or_puzzle_hash, bytes32)
                            include_taproot = True
                        plot_pk = ProofOfSpace.generate_plot_public_key(
                            local_sk.get_g1(), farmer_public_key, include_taproot
                        )
                        proof_of_space: ProofOfSpace = ProofOfSpace(
                            new_challenge,
                            plot_info.pool_public_key,
                            plot_info.pool_contract_puzzle_hash,
                            plot_pk,
                            plot_info.prover.get_size(),
                            proof_xs,
                        )
                        found_proofs.append((required_iters, proof_of_space))
        random_sample = found_proofs
        if len(found_proofs) >= 1:
            if random.random() < 0.1:
                # Removes some proofs of space to create "random" chains, based on the seed
                random_sample = random.sample(found_proofs, len(found_proofs) - 1)
        return random_sample


def get_signage_point(
    constants: ConsensusConstants,
    blocks: BlockchainInterface,
    latest_block: Optional[BlockRecord],
    sub_slot_start_total_iters: uint128,
    signage_point_index: uint8,
    finished_sub_slots: List[EndOfSubSlotBundle],
    sub_slot_iters: uint64,
    normalized_to_identity_cc_sp: bool = False,
) -> SignagePoint:
    if signage_point_index == 0:
        return SignagePoint(None, None, None, None)
    sp_iters = calculate_sp_iters(constants, sub_slot_iters, signage_point_index)
    overflow = is_overflow_block(constants, signage_point_index)
    sp_total_iters = uint128(
        sub_slot_start_total_iters + calculate_sp_iters(constants, sub_slot_iters, signage_point_index)
    )

    (
        cc_vdf_challenge,
        rc_vdf_challenge,
        cc_vdf_input,
        rc_vdf_input,
        cc_vdf_iters,
        rc_vdf_iters,
    ) = get_signage_point_vdf_info(
        constants,
        finished_sub_slots,
        overflow,
        latest_block,
        blocks,
        sp_total_iters,
        sp_iters,
    )

    cc_sp_vdf, cc_sp_proof = get_vdf_info_and_proof(
        constants,
        cc_vdf_input,
        cc_vdf_challenge,
        cc_vdf_iters,
    )
    rc_sp_vdf, rc_sp_proof = get_vdf_info_and_proof(
        constants,
        rc_vdf_input,
        rc_vdf_challenge,
        rc_vdf_iters,
    )
    cc_sp_vdf = replace(cc_sp_vdf, number_of_iterations=sp_iters)
    if normalized_to_identity_cc_sp:
        _, cc_sp_proof = get_vdf_info_and_proof(
            constants,
            ClassgroupElement.get_default_element(),
            cc_sp_vdf.challenge,
            sp_iters,
            True,
        )
    return SignagePoint(cc_sp_vdf, cc_sp_proof, rc_sp_vdf, rc_sp_proof)


def finish_block(
    constants: ConsensusConstants,
    blocks: Dict[bytes32, BlockRecord],
    height_to_hash: Dict[uint32, bytes32],
    finished_sub_slots: List[EndOfSubSlotBundle],
    sub_slot_start_total_iters: uint128,
    signage_point_index: uint8,
    unfinished_block: UnfinishedBlock,
    required_iters: uint64,
    ip_iters: uint64,
    slot_cc_challenge: bytes32,
    slot_rc_challenge: bytes32,
    latest_block: BlockRecord,
    sub_slot_iters: uint64,
    difficulty: uint64,
    normalized_to_identity_cc_ip: bool = False,
) -> Tuple[FullBlock, BlockRecord]:
    is_overflow = is_overflow_block(constants, signage_point_index)
    cc_vdf_challenge = slot_cc_challenge
    if len(finished_sub_slots) == 0:
        new_ip_iters = unfinished_block.total_iters - latest_block.total_iters
        cc_vdf_input = latest_block.challenge_vdf_output
        rc_vdf_challenge = latest_block.reward_infusion_new_challenge
    else:
        new_ip_iters = ip_iters
        cc_vdf_input = ClassgroupElement.get_default_element()
        rc_vdf_challenge = slot_rc_challenge
    cc_ip_vdf, cc_ip_proof = get_vdf_info_and_proof(
        constants,
        cc_vdf_input,
        cc_vdf_challenge,
        new_ip_iters,
    )
    cc_ip_vdf = replace(cc_ip_vdf, number_of_iterations=ip_iters)
    if normalized_to_identity_cc_ip:
        _, cc_ip_proof = get_vdf_info_and_proof(
            constants,
            ClassgroupElement.get_default_element(),
            cc_ip_vdf.challenge,
            ip_iters,
            True,
        )
    deficit = calculate_deficit(
        constants,
        uint32(latest_block.height + 1),
        latest_block,
        is_overflow,
        len(finished_sub_slots),
    )

    icc_ip_vdf, icc_ip_proof = get_icc(
        constants,
        unfinished_block.total_iters,
        finished_sub_slots,
        latest_block,
        blocks,
        uint128(sub_slot_start_total_iters + sub_slot_iters) if is_overflow else sub_slot_start_total_iters,
        deficit,
    )

    rc_ip_vdf, rc_ip_proof = get_vdf_info_and_proof(
        constants,
        ClassgroupElement.get_default_element(),
        rc_vdf_challenge,
        new_ip_iters,
    )
    assert unfinished_block is not None
    sp_total_iters = uint128(
        sub_slot_start_total_iters + calculate_sp_iters(constants, sub_slot_iters, signage_point_index)
    )
    full_block: FullBlock = unfinished_block_to_full_block(
        unfinished_block,
        cc_ip_vdf,
        cc_ip_proof,
        rc_ip_vdf,
        rc_ip_proof,
        icc_ip_vdf,
        icc_ip_proof,
        finished_sub_slots,
        latest_block,
        BlockCache(blocks),
        sp_total_iters,
        difficulty,
    )

    block_record = block_to_block_record(constants, BlockCache(blocks), required_iters, full_block, None)
    return full_block, block_record


def get_challenges(
    constants: ConsensusConstants,
    blocks: Dict[uint32, BlockRecord],
    finished_sub_slots: List[EndOfSubSlotBundle],
    prev_header_hash: Optional[bytes32],
) -> Tuple[bytes32, bytes32]:
    if len(finished_sub_slots) == 0:
        if prev_header_hash is None:
            return constants.GENESIS_CHALLENGE, constants.GENESIS_CHALLENGE
        # TODO: address hint error and remove ignore
        #       error: Invalid index type "bytes32" for "Dict[uint32, BlockRecord]"; expected type "uint32"  [index]
        curr: BlockRecord = blocks[prev_header_hash]  # type: ignore[index]
        while not curr.first_in_sub_slot:
            # TODO: address hint error and remove ignore
            #       error: Invalid index type "bytes32" for "Dict[uint32, BlockRecord]"; expected type "uint32"  [index]
            curr = blocks[curr.prev_hash]  # type: ignore[index]
        assert curr.finished_challenge_slot_hashes is not None
        assert curr.finished_reward_slot_hashes is not None
        cc_challenge = curr.finished_challenge_slot_hashes[-1]
        rc_challenge = curr.finished_reward_slot_hashes[-1]
    else:
        cc_challenge = finished_sub_slots[-1].challenge_chain.get_hash()
        rc_challenge = finished_sub_slots[-1].reward_chain.get_hash()
    return cc_challenge, rc_challenge


def get_plot_dir() -> Path:
<<<<<<< HEAD
    cache_path = DEFAULT_ROOT_PATH.parent.joinpath("test-plots")
=======
    cache_path = Path(os.path.expanduser(os.getenv("CHIA_ROOT", "~/.chia/"))) / "test-plots"

    ci = os.environ.get("CI")
    if ci is not None and not cache_path.exists():
        raise Exception(f"Running in CI and expected path not found: {cache_path!r}")

>>>>>>> 161a838b
    mkdir(cache_path)
    return cache_path


def get_plot_tmp_dir():
    return get_plot_dir() / "tmp"


def load_block_list(
    block_list: List[FullBlock], constants: ConsensusConstants
) -> Tuple[Dict[uint32, bytes32], uint64, Dict[uint32, BlockRecord]]:
    difficulty = 0
    height_to_hash: Dict[uint32, bytes32] = {}
    blocks: Dict[uint32, BlockRecord] = {}
    for full_block in block_list:
        if full_block.height == 0:
            difficulty = uint64(constants.DIFFICULTY_STARTING)
        else:
            difficulty = full_block.weight - block_list[full_block.height - 1].weight
        if full_block.reward_chain_block.signage_point_index == 0:
            challenge = full_block.reward_chain_block.pos_ss_cc_challenge_hash
            sp_hash = challenge
        else:
            assert full_block.reward_chain_block.challenge_chain_sp_vdf is not None
            challenge = full_block.reward_chain_block.challenge_chain_sp_vdf.challenge
            sp_hash = full_block.reward_chain_block.challenge_chain_sp_vdf.output.get_hash()
        quality_str = full_block.reward_chain_block.proof_of_space.verify_and_get_quality_string(
            constants, challenge, sp_hash
        )
        # TODO: address hint error and remove ignore
        #       error: Argument 2 to "calculate_iterations_quality" has incompatible type "Optional[bytes32]"; expected
        #       "bytes32"  [arg-type]
        required_iters: uint64 = calculate_iterations_quality(
            constants.DIFFICULTY_CONSTANT_FACTOR,
            quality_str,  # type: ignore[arg-type]
            full_block.reward_chain_block.proof_of_space.size,
            uint64(difficulty),
            sp_hash,
        )

        # TODO: address hint error and remove ignore
        #       error: Argument 1 to "BlockCache" has incompatible type "Dict[uint32, BlockRecord]"; expected
        #       "Dict[bytes32, BlockRecord]"  [arg-type]
        blocks[full_block.header_hash] = block_to_block_record(
            constants,
            BlockCache(blocks),  # type: ignore[arg-type]
            required_iters,
            full_block,
            None,
        )
        height_to_hash[uint32(full_block.height)] = full_block.header_hash
    return height_to_hash, uint64(difficulty), blocks


def get_icc(
    constants: ConsensusConstants,
    vdf_end_total_iters: uint128,
    finished_sub_slots: List[EndOfSubSlotBundle],
    latest_block: BlockRecord,
    blocks: Dict[bytes32, BlockRecord],
    sub_slot_start_total_iters: uint128,
    deficit: uint8,
) -> Tuple[Optional[VDFInfo], Optional[VDFProof]]:
    if len(finished_sub_slots) == 0:
        prev_deficit = latest_block.deficit
    else:
        prev_deficit = finished_sub_slots[-1].reward_chain.deficit

    if deficit == prev_deficit == constants.MIN_BLOCKS_PER_CHALLENGE_BLOCK:
        # new slot / overflow sb to new slot / overflow sb
        return None, None

    if deficit == (prev_deficit - 1) == (constants.MIN_BLOCKS_PER_CHALLENGE_BLOCK - 1):
        # new slot / overflow sb to challenge sb
        return None, None

    if len(finished_sub_slots) != 0:
        last_ss = finished_sub_slots[-1]
        assert last_ss.infused_challenge_chain is not None
        assert finished_sub_slots[-1].reward_chain.deficit <= (constants.MIN_BLOCKS_PER_CHALLENGE_BLOCK - 1)
        return get_vdf_info_and_proof(
            constants,
            ClassgroupElement.get_default_element(),
            last_ss.infused_challenge_chain.get_hash(),
            uint64(vdf_end_total_iters - sub_slot_start_total_iters),
        )

    curr = latest_block  # curr deficit is 0, 1, 2, 3, or 4
    while not curr.is_challenge_block(constants) and not curr.first_in_sub_slot:
        curr = blocks[curr.prev_hash]
    icc_iters = uint64(vdf_end_total_iters - latest_block.total_iters)
    if latest_block.is_challenge_block(constants):
        icc_input: Optional[ClassgroupElement] = ClassgroupElement.get_default_element()
    else:
        icc_input = latest_block.infused_challenge_vdf_output
    assert icc_input is not None

    if curr.is_challenge_block(constants):  # Deficit 4
        icc_challenge_hash = curr.challenge_block_info_hash
    else:
        assert curr.finished_infused_challenge_slot_hashes is not None
        # First block in sub slot has deficit 0,1,2 or 3
        icc_challenge_hash = curr.finished_infused_challenge_slot_hashes[-1]
    return get_vdf_info_and_proof(
        constants,
        icc_input,
        icc_challenge_hash,
        icc_iters,
    )


def get_full_block_and_block_record(
    constants: ConsensusConstants,
    blocks: Dict[uint32, BlockRecord],
    sub_slot_start_total_iters: uint128,
    signage_point_index: uint8,
    proof_of_space: ProofOfSpace,
    slot_cc_challenge: bytes32,
    slot_rc_challenge: bytes32,
    farmer_reward_puzzle_hash: bytes32,
    pool_target: PoolTarget,
    start_timestamp: uint64,
    start_height: uint32,
    time_per_block: float,
    block_generator: Optional[BlockGenerator],
    aggregate_signature: G2Element,
    additions: Optional[List[Coin]],
    removals: Optional[List[Coin]],
    height_to_hash: Dict[uint32, bytes32],
    difficulty: uint64,
    required_iters: uint64,
    sub_slot_iters: uint64,
    get_plot_signature: Callable[[bytes32, G1Element], G2Element],
    get_pool_signature: Callable[[PoolTarget, Optional[G1Element]], Optional[G2Element]],
    finished_sub_slots: List[EndOfSubSlotBundle],
    signage_point: SignagePoint,
    prev_block: BlockRecord,
    seed: bytes = b"",
    overflow_cc_challenge: bytes32 = None,
    overflow_rc_challenge: bytes32 = None,
    normalized_to_identity_cc_ip: bool = False,
    current_time: bool = False,
) -> Tuple[FullBlock, BlockRecord]:
    if current_time is True:
        if prev_block.timestamp is not None:
            timestamp = uint64(max(int(time.time()), prev_block.timestamp + int(time_per_block)))
        else:
            timestamp = uint64(int(time.time()))
    else:
        timestamp = uint64(start_timestamp + int((prev_block.height + 1 - start_height) * time_per_block))
    sp_iters = calculate_sp_iters(constants, sub_slot_iters, signage_point_index)
    ip_iters = calculate_ip_iters(constants, sub_slot_iters, signage_point_index, required_iters)

    # TODO: address hint error and remove ignore
    #       error: Argument 1 to "BlockCache" has incompatible type "Dict[uint32, BlockRecord]"; expected
    #       "Dict[bytes32, BlockRecord]"  [arg-type]
    #       error: Argument 16 to "create_test_unfinished_block" has incompatible type "bytes"; expected "bytes32"
    #       [arg-type]
    unfinished_block = create_test_unfinished_block(
        constants,
        sub_slot_start_total_iters,
        sub_slot_iters,
        signage_point_index,
        sp_iters,
        ip_iters,
        proof_of_space,
        slot_cc_challenge,
        farmer_reward_puzzle_hash,
        pool_target,
        get_plot_signature,
        get_pool_signature,
        signage_point,
        timestamp,
        BlockCache(blocks),  # type: ignore[arg-type]
        seed,  # type: ignore[arg-type]
        block_generator,
        aggregate_signature,
        additions,
        removals,
        prev_block,
        finished_sub_slots,
    )

    if (overflow_cc_challenge is not None) and (overflow_rc_challenge is not None):
        slot_cc_challenge = overflow_cc_challenge
        slot_rc_challenge = overflow_rc_challenge

    # TODO: address hint error and remove ignore
    #       error: Argument 2 to "finish_block" has incompatible type "Dict[uint32, BlockRecord]"; expected
    #       "Dict[bytes32, BlockRecord]"  [arg-type]
    full_block, block_record = finish_block(
        constants,
        blocks,  # type: ignore[arg-type]
        height_to_hash,
        finished_sub_slots,
        sub_slot_start_total_iters,
        signage_point_index,
        unfinished_block,
        required_iters,
        ip_iters,
        slot_cc_challenge,
        slot_rc_challenge,
        prev_block,
        sub_slot_iters,
        difficulty,
        normalized_to_identity_cc_ip,
    )

    return full_block, block_record


def compute_cost_test(generator: BlockGenerator, cost_per_byte: int) -> Tuple[Optional[uint16], uint64]:
    try:
        block_program, block_program_args = setup_generator_args(generator)
        clvm_cost, result = GENERATOR_MOD.run_mempool_with_cost(INFINITE_COST, block_program, block_program_args)
        size_cost = len(bytes(generator.program)) * cost_per_byte
        condition_cost = 0

        for res in result.first().as_iter():
            res = res.rest()  # skip parent coind id
            res = res.rest()  # skip puzzle hash
            res = res.rest()  # skip amount
            for cond in res.first().as_iter():
                condition = cond.first().as_atom()
                if condition in [ConditionOpcode.AGG_SIG_UNSAFE, ConditionOpcode.AGG_SIG_ME]:
                    condition_cost += ConditionCost.AGG_SIG.value
                elif condition == ConditionOpcode.CREATE_COIN:
                    condition_cost += ConditionCost.CREATE_COIN.value
        return None, uint64(clvm_cost + size_cost + condition_cost)
    except Exception:
        return uint16(Err.GENERATOR_RUNTIME_ERROR.value), uint64(0)


# TODO: address hint error and remove ignore
#       error: Incompatible default for argument "seed" (default has type "bytes", argument has type "bytes32")
#       [assignment]
def create_test_foliage(
    constants: ConsensusConstants,
    reward_block_unfinished: RewardChainBlockUnfinished,
    block_generator: Optional[BlockGenerator],
    aggregate_sig: G2Element,
    additions: List[Coin],
    removals: List[Coin],
    prev_block: Optional[BlockRecord],
    blocks: BlockchainInterface,
    total_iters_sp: uint128,
    timestamp: uint64,
    farmer_reward_puzzlehash: bytes32,
    pool_target: PoolTarget,
    get_plot_signature: Callable[[bytes32, G1Element], G2Element],
    get_pool_signature: Callable[[PoolTarget, Optional[G1Element]], Optional[G2Element]],
    seed: bytes32 = b"",  # type: ignore[assignment]
) -> Tuple[Foliage, Optional[FoliageTransactionBlock], Optional[TransactionsInfo]]:
    """
    Creates a foliage for a given reward chain block. This may or may not be a tx block. In the case of a tx block,
    the return values are not None. This is called at the signage point, so some of this information may be
    tweaked at the infusion point.

    Args:
        constants: consensus constants being used for this chain
        reward_block_unfinished: the reward block to look at, potentially at the signage point
        block_generator: transactions to add to the foliage block, if created
        aggregate_sig: aggregate of all transctions (or infinity element)
        prev_block: the previous block at the signage point
        blocks: dict from header hash to blocks, of all ancestor blocks
        total_iters_sp: total iters at the signage point
        timestamp: timestamp to put into the foliage block
        farmer_reward_puzzlehash: where to pay out farming reward
        pool_target: where to pay out pool reward
        get_plot_signature: retrieve the signature corresponding to the plot public key
        get_pool_signature: retrieve the signature corresponding to the pool public key
        seed: seed to randomize block

    """

    if prev_block is not None:
        res = get_prev_transaction_block(prev_block, blocks, total_iters_sp)
        is_transaction_block: bool = res[0]
        prev_transaction_block: Optional[BlockRecord] = res[1]
    else:
        # Genesis is a transaction block
        prev_transaction_block = None
        is_transaction_block = True

    random.seed(seed)
    # Use the extension data to create different blocks based on header hash
    # TODO: address hint error and remove ignore
    #       error: Incompatible types in assignment (expression has type "bytes", variable has type "bytes32")
    #       [assignment]
    extension_data: bytes32 = random.randint(0, 100000000).to_bytes(32, "big")  # type: ignore[assignment]
    if prev_block is None:
        height: uint32 = uint32(0)
    else:
        height = uint32(prev_block.height + 1)

    # Create filter
    byte_array_tx: List[bytes32] = []
    tx_additions: List[Coin] = []
    tx_removals: List[bytes32] = []

    pool_target_signature: Optional[G2Element] = get_pool_signature(
        pool_target, reward_block_unfinished.proof_of_space.pool_public_key
    )

    foliage_data = FoliageBlockData(
        reward_block_unfinished.get_hash(),
        pool_target,
        pool_target_signature,
        farmer_reward_puzzlehash,
        extension_data,
    )

    foliage_block_data_signature: G2Element = get_plot_signature(
        foliage_data.get_hash(),
        reward_block_unfinished.proof_of_space.plot_public_key,
    )

    prev_block_hash: bytes32 = constants.GENESIS_CHALLENGE
    if height != 0:
        assert prev_block is not None
        prev_block_hash = prev_block.header_hash

    generator_block_heights_list: List[uint32] = []

    if is_transaction_block:
        cost = uint64(0)

        # Calculate the cost of transactions
        if block_generator is not None:
            generator_block_heights_list = block_generator.block_height_list
            err, cost = compute_cost_test(block_generator, constants.COST_PER_BYTE)
            assert err is None

            removal_amount = 0
            addition_amount = 0
            for coin in removals:
                removal_amount += coin.amount
            for coin in additions:
                addition_amount += coin.amount
            spend_bundle_fees = removal_amount - addition_amount
            # in order to allow creating blocks that mint coins, clamp the fee
            # to 0, if it ends up being negative
            if spend_bundle_fees < 0:
                spend_bundle_fees = 0
        else:
            spend_bundle_fees = 0

        reward_claims_incorporated = []
        if height > 0:
            assert prev_transaction_block is not None
            assert prev_block is not None
            curr: BlockRecord = prev_block
            while not curr.is_transaction_block:
                curr = blocks.block_record(curr.prev_hash)

            assert curr.fees is not None
            pool_coin = create_pool_coin(
                curr.height, curr.pool_puzzle_hash, calculate_pool_reward(curr.height), constants.GENESIS_CHALLENGE
            )

            farmer_coin = create_farmer_coin(
                curr.height,
                curr.farmer_puzzle_hash,
                uint64(calculate_base_farmer_reward(curr.height) + curr.fees),
                constants.GENESIS_CHALLENGE,
            )
            assert curr.header_hash == prev_transaction_block.header_hash
            reward_claims_incorporated += [pool_coin, farmer_coin]

            if curr.height > 0:
                curr = blocks.block_record(curr.prev_hash)
                # Prev block is not genesis
                while not curr.is_transaction_block:
                    pool_coin = create_pool_coin(
                        curr.height,
                        curr.pool_puzzle_hash,
                        calculate_pool_reward(curr.height),
                        constants.GENESIS_CHALLENGE,
                    )
                    farmer_coin = create_farmer_coin(
                        curr.height,
                        curr.farmer_puzzle_hash,
                        calculate_base_farmer_reward(curr.height),
                        constants.GENESIS_CHALLENGE,
                    )
                    reward_claims_incorporated += [pool_coin, farmer_coin]
                    curr = blocks.block_record(curr.prev_hash)
        additions.extend(reward_claims_incorporated.copy())
        for coin in additions:
            tx_additions.append(coin)
            # TODO: address hint error and remove ignore
            #       error: Argument 1 to "append" of "list" has incompatible type "bytearray"; expected "bytes32"
            #       [arg-type]
            byte_array_tx.append(bytearray(coin.puzzle_hash))  # type: ignore[arg-type]
        for coin in removals:
            tx_removals.append(coin.name())
            # TODO: address hint error and remove ignore
            #       error: Argument 1 to "append" of "list" has incompatible type "bytearray"; expected "bytes32"
            #       [arg-type]
            byte_array_tx.append(bytearray(coin.name()))  # type: ignore[arg-type]

        bip158: PyBIP158 = PyBIP158(byte_array_tx)
        encoded = bytes(bip158.GetEncoded())

        removal_merkle_set = MerkleSet()
        addition_merkle_set = MerkleSet()

        # Create removal Merkle set
        for coin_name in tx_removals:
            removal_merkle_set.add_already_hashed(coin_name)

        # Create addition Merkle set
        puzzlehash_coin_map: Dict[bytes32, List[Coin]] = {}

        for coin in tx_additions:
            if coin.puzzle_hash in puzzlehash_coin_map:
                puzzlehash_coin_map[coin.puzzle_hash].append(coin)
            else:
                puzzlehash_coin_map[coin.puzzle_hash] = [coin]

        # Addition Merkle set contains puzzlehash and hash of all coins with that puzzlehash
        for puzzle, coins in puzzlehash_coin_map.items():
            addition_merkle_set.add_already_hashed(puzzle)
            addition_merkle_set.add_already_hashed(hash_coin_list(coins))

        additions_root = addition_merkle_set.get_root()
        removals_root = removal_merkle_set.get_root()

        generator_hash = bytes32([0] * 32)
        if block_generator is not None:
            generator_hash = std_hash(block_generator.program)

        generator_refs_hash = bytes32([1] * 32)
        if generator_block_heights_list not in (None, []):
            generator_ref_list_bytes = b"".join([bytes(i) for i in generator_block_heights_list])
            generator_refs_hash = std_hash(generator_ref_list_bytes)

        filter_hash: bytes32 = std_hash(encoded)

        transactions_info: Optional[TransactionsInfo] = TransactionsInfo(
            generator_hash,
            generator_refs_hash,
            aggregate_sig,
            uint64(spend_bundle_fees),
            cost,
            reward_claims_incorporated,
        )
        if prev_transaction_block is None:
            prev_transaction_block_hash: bytes32 = constants.GENESIS_CHALLENGE
        else:
            prev_transaction_block_hash = prev_transaction_block.header_hash

        assert transactions_info is not None
        foliage_transaction_block: Optional[FoliageTransactionBlock] = FoliageTransactionBlock(
            prev_transaction_block_hash,
            timestamp,
            filter_hash,
            additions_root,
            removals_root,
            transactions_info.get_hash(),
        )
        assert foliage_transaction_block is not None

        foliage_transaction_block_hash: Optional[bytes32] = foliage_transaction_block.get_hash()
        # TODO: address hint error and remove ignore
        #       error: Argument 1 has incompatible type "Optional[bytes32]"; expected "bytes32"  [arg-type]
        foliage_transaction_block_signature: Optional[G2Element] = get_plot_signature(
            foliage_transaction_block_hash,  # type: ignore[arg-type]
            reward_block_unfinished.proof_of_space.plot_public_key,
        )
        assert foliage_transaction_block_signature is not None
    else:
        foliage_transaction_block_hash = None
        foliage_transaction_block_signature = None
        foliage_transaction_block = None
        transactions_info = None
    assert (foliage_transaction_block_hash is None) == (foliage_transaction_block_signature is None)

    foliage = Foliage(
        prev_block_hash,
        reward_block_unfinished.get_hash(),
        foliage_data,
        foliage_block_data_signature,
        foliage_transaction_block_hash,
        foliage_transaction_block_signature,
    )

    return foliage, foliage_transaction_block, transactions_info


# TODO: address hint error and remove ignore
#       error: Incompatible default for argument "seed" (default has type "bytes", argument has type "bytes32")
#       [assignment]
def create_test_unfinished_block(
    constants: ConsensusConstants,
    sub_slot_start_total_iters: uint128,
    sub_slot_iters: uint64,
    signage_point_index: uint8,
    sp_iters: uint64,
    ip_iters: uint64,
    proof_of_space: ProofOfSpace,
    slot_cc_challenge: bytes32,
    farmer_reward_puzzle_hash: bytes32,
    pool_target: PoolTarget,
    get_plot_signature: Callable[[bytes32, G1Element], G2Element],
    get_pool_signature: Callable[[PoolTarget, Optional[G1Element]], Optional[G2Element]],
    signage_point: SignagePoint,
    timestamp: uint64,
    blocks: BlockchainInterface,
    seed: bytes32 = b"",  # type: ignore[assignment]
    block_generator: Optional[BlockGenerator] = None,
    aggregate_sig: G2Element = G2Element(),
    additions: Optional[List[Coin]] = None,
    removals: Optional[List[Coin]] = None,
    prev_block: Optional[BlockRecord] = None,
    finished_sub_slots_input: List[EndOfSubSlotBundle] = None,
) -> UnfinishedBlock:
    """
    Creates a new unfinished block using all the information available at the signage point. This will have to be
    modified using information from the infusion point.

    Args:
        constants: consensus constants being used for this chain
        sub_slot_start_total_iters: the starting sub-slot iters at the signage point sub-slot
        sub_slot_iters: sub-slot-iters at the infusion point epoch
        signage_point_index: signage point index of the block to create
        sp_iters: sp_iters of the block to create
        ip_iters: ip_iters of the block to create
        proof_of_space: proof of space of the block to create
        slot_cc_challenge: challenge hash at the sp sub-slot
        farmer_reward_puzzle_hash: where to pay out farmer rewards
        pool_target: where to pay out pool rewards
        get_plot_signature: function that returns signature corresponding to plot public key
        get_pool_signature: function that returns signature corresponding to pool public key
        signage_point: signage point information (VDFs)
        timestamp: timestamp to add to the foliage block, if created
        seed: seed to randomize chain
        block_generator: transactions to add to the foliage block, if created
        aggregate_sig: aggregate of all transctions (or infinity element)
        additions: Coins added in spend_bundle
        removals: Coins removed in spend_bundle
        prev_block: previous block (already in chain) from the signage point
        blocks: dictionary from header hash to SBR of all included SBR
        finished_sub_slots_input: finished_sub_slots at the signage point

    Returns:

    """
    if finished_sub_slots_input is None:
        finished_sub_slots: List[EndOfSubSlotBundle] = []
    else:
        finished_sub_slots = finished_sub_slots_input.copy()
    overflow: bool = sp_iters > ip_iters
    total_iters_sp: uint128 = uint128(sub_slot_start_total_iters + sp_iters)
    is_genesis: bool = prev_block is None

    new_sub_slot: bool = len(finished_sub_slots) > 0

    cc_sp_hash: Optional[bytes32] = slot_cc_challenge

    # Only enters this if statement if we are in testing mode (making VDF proofs here)
    if signage_point.cc_vdf is not None:
        assert signage_point.rc_vdf is not None
        cc_sp_hash = signage_point.cc_vdf.output.get_hash()
        rc_sp_hash = signage_point.rc_vdf.output.get_hash()
    else:
        if new_sub_slot:
            rc_sp_hash = finished_sub_slots[-1].reward_chain.get_hash()
        else:
            if is_genesis:
                rc_sp_hash = constants.GENESIS_CHALLENGE
            else:
                assert prev_block is not None
                assert blocks is not None
                curr = prev_block
                while not curr.first_in_sub_slot:
                    curr = blocks.block_record(curr.prev_hash)
                assert curr.finished_reward_slot_hashes is not None
                rc_sp_hash = curr.finished_reward_slot_hashes[-1]
        signage_point = SignagePoint(None, None, None, None)

    # TODO: address hint error and remove ignore
    #       error: Argument 1 has incompatible type "Optional[bytes32]"; expected "bytes32"  [arg-type]
    cc_sp_signature: Optional[G2Element] = get_plot_signature(
        cc_sp_hash,  # type: ignore[arg-type]
        proof_of_space.plot_public_key,
    )
    rc_sp_signature: Optional[G2Element] = get_plot_signature(rc_sp_hash, proof_of_space.plot_public_key)
    assert cc_sp_signature is not None
    assert rc_sp_signature is not None
    assert AugSchemeMPL.verify(proof_of_space.plot_public_key, cc_sp_hash, cc_sp_signature)

    total_iters = uint128(sub_slot_start_total_iters + ip_iters + (sub_slot_iters if overflow else 0))

    rc_block = RewardChainBlockUnfinished(
        total_iters,
        signage_point_index,
        slot_cc_challenge,
        proof_of_space,
        signage_point.cc_vdf,
        cc_sp_signature,
        signage_point.rc_vdf,
        rc_sp_signature,
    )
    if additions is None:
        additions = []
    if removals is None:
        removals = []
    (foliage, foliage_transaction_block, transactions_info,) = create_test_foliage(
        constants,
        rc_block,
        block_generator,
        aggregate_sig,
        additions,
        removals,
        prev_block,
        blocks,
        total_iters_sp,
        timestamp,
        farmer_reward_puzzle_hash,
        pool_target,
        get_plot_signature,
        get_pool_signature,
        seed,
    )
    return UnfinishedBlock(
        finished_sub_slots,
        rc_block,
        signage_point.cc_proof,
        signage_point.rc_proof,
        foliage,
        foliage_transaction_block,
        transactions_info,
        block_generator.program if block_generator else None,
        block_generator.block_height_list if block_generator else [],
    )


# Remove these counters when `create_block_tools` and `create_block_tools_async` are removed
create_block_tools_async_count = 0
create_block_tools_count = 0

# Note: tests that still use `create_block_tools` and `create_block_tools_async` should probably be
# moved to the bt fixture in conftest.py. Take special care to find out if the users of these functions
# need different BlockTools instances

# All tests need different root directories containing different config.yaml files.
# The daemon's listen port is configured in the config.yaml, and the only way a test can control which
# listen port it uses is to write it to the config file.


async def create_block_tools_async(
    constants: ConsensusConstants = test_constants,
    root_path: Optional[Path] = None,
    const_dict=None,
    keychain: Optional[Keychain] = None,
) -> BlockTools:
    global create_block_tools_async_count
    create_block_tools_async_count += 1
    print(f"  create_block_tools_async called {create_block_tools_async_count} times")
    bt = BlockTools(
        constants,
        root_path,
        const_dict,
        keychain,
    )
    await bt.setup_keys()
    await bt.setup_plots()

    return bt


def create_block_tools(
    constants: ConsensusConstants = test_constants,
    root_path: Optional[Path] = None,
    const_dict=None,
    keychain: Optional[Keychain] = None,
) -> BlockTools:
    global create_block_tools_count
    create_block_tools_count += 1
    print(f"  create_block_tools called {create_block_tools_count} times")
    bt = BlockTools(constants, root_path, const_dict, keychain)

    asyncio.get_event_loop().run_until_complete(bt.setup_keys())
    asyncio.get_event_loop().run_until_complete(bt.setup_plots())

    return bt<|MERGE_RESOLUTION|>--- conflicted
+++ resolved
@@ -73,12 +73,8 @@
 from chia.types.unfinished_block import UnfinishedBlock
 from chia.util.bech32m import encode_puzzle_hash
 from chia.util.block_cache import BlockCache
-<<<<<<< HEAD
-from chia.util.config import load_config, save_config
+from chia.util.config import get_config_lock, load_config, save_config
 from chia.util.default_root import DEFAULT_ROOT_PATH
-=======
-from chia.util.config import get_config_lock, load_config, save_config
->>>>>>> 161a838b
 from chia.util.hash import std_hash
 from chia.util.ints import uint8, uint16, uint32, uint64, uint128
 from chia.util.keychain import Keychain, bytes_to_mnemonic
@@ -1379,16 +1375,12 @@
 
 
 def get_plot_dir() -> Path:
-<<<<<<< HEAD
     cache_path = DEFAULT_ROOT_PATH.parent.joinpath("test-plots")
-=======
-    cache_path = Path(os.path.expanduser(os.getenv("CHIA_ROOT", "~/.chia/"))) / "test-plots"
 
     ci = os.environ.get("CI")
     if ci is not None and not cache_path.exists():
         raise Exception(f"Running in CI and expected path not found: {cache_path!r}")
 
->>>>>>> 161a838b
     mkdir(cache_path)
     return cache_path
 
