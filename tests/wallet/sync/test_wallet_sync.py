--- conflicted
+++ resolved
@@ -2,11 +2,8 @@
 import asyncio
 
 import pytest
-<<<<<<< HEAD
 from typing import List
-=======
 from colorlog import logging
->>>>>>> d5a7dbbc
 
 from chia.consensus.block_rewards import calculate_base_farmer_reward, calculate_pool_reward
 from chia.protocols import full_node_protocol
