--- conflicted
+++ resolved
@@ -775,40 +775,26 @@
         [True, False],
     )
     @pytest.mark.asyncio
-<<<<<<< HEAD
     async def test_coin_selection_make_transaction(self, two_wallet_nodes, trusted):
         num_blocks = 13
-=======
-    async def test_wallet_transaction_options(self, two_wallet_nodes, trusted):
-        num_blocks = 5
->>>>>>> c82840eb
         full_nodes, wallets = two_wallet_nodes
         full_node_api = full_nodes[0]
         server_1 = full_node_api.full_node.server
         wallet_node, server_2 = wallets[0]
         wallet_node_2, server_3 = wallets[1]
         wallet = wallet_node.wallet_state_manager.main_wallet
-<<<<<<< HEAD
         wallet_2 = wallet_node_2.wallet_state_manager.main_wallet
         ph = await wallet.get_new_puzzlehash()
         ph_2 = await wallet_2.get_new_puzzlehash()
         if trusted:
-            wallet_node.config["trusted_peers"] = {server_1.node_id: server_1.node_id}
-            wallet_node_2.config["trusted_peers"] = {server_1.node_id: server_1.node_id}
-=======
-        ph = await wallet.get_new_puzzlehash()
-        if trusted:
             wallet_node.config["trusted_peers"] = {server_1.node_id.hex(): server_1.node_id.hex()}
             wallet_node_2.config["trusted_peers"] = {server_1.node_id.hex(): server_1.node_id.hex()}
->>>>>>> c82840eb
         else:
             wallet_node.config["trusted_peers"] = {}
             wallet_node_2.config["trusted_peers"] = {}
 
         await server_2.start_client(PeerInfo(self_hostname, uint16(server_1._port)), None)
-<<<<<<< HEAD
         await server_3.start_client(PeerInfo(self_hostname, uint16(server_1._port)), None)
-
         for i in range(0, num_blocks):
             await full_node_api.farm_new_transaction_block(FarmNewBlockProtocol(ph))
 
@@ -865,7 +851,6 @@
         await full_node_api.full_node.respond_transaction(tx.spend_bundle, tx.name)
         assert len(tx.removals) == 1
         assert sum([coin.amount for coin in tx.removals]) == 2500000000000
-=======
 
         for i in range(0, num_blocks):
             await full_node_api.farm_new_transaction_block(FarmNewBlockProtocol(ph))
@@ -903,5 +888,4 @@
             await full_node_api.farm_new_transaction_block(FarmNewBlockProtocol(bytes32([0] * 32)))
 
         await time_out_assert(5, wallet.get_confirmed_balance, funds - AMOUNT_TO_SEND)
-        await time_out_assert(5, wallet.get_unconfirmed_balance, funds - AMOUNT_TO_SEND)
->>>>>>> c82840eb
+        await time_out_assert(5, wallet.get_unconfirmed_balance, funds - AMOUNT_TO_SEND)