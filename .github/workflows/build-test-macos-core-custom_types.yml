--- conflicted
+++ resolved
@@ -91,8 +91,7 @@
     - name: Test core-custom_types code with pytest
       run: |
         . ./activate
-<<<<<<< HEAD
-        venv/bin/coverage run --rcfile=.coveragerc ./venv/bin/py.test tests/core/custom_types/test_*.py -s -v --durations 0
+        venv/bin/coverage run --rcfile=.coveragerc ./venv/bin/py.test tests/core/custom_types/test_*.py -s -v --durations 0 -m "not benchmark"
 
     - name: Process coverage data
       run: |
@@ -109,9 +108,6 @@
         name: coverage
         path: coverage_reports/*
         if-no-files-found: error
-=======
-        ./venv/bin/py.test tests/core/custom_types/test_*.py -s -v --durations 0 -m "not benchmark"
->>>>>>> 9db85f32
 #
 # THIS FILE IS GENERATED. SEE https://github.com/Chia-Network/chia-blockchain/tree/main/tests#readme
 #