--- conflicted
+++ resolved
@@ -95,11 +95,7 @@
     - name: Test wallet-nft_wallet code with pytest
       run: |
         . ./activate
-<<<<<<< HEAD
-        venv/bin/coverage run --rcfile=.coveragerc --module pytest --durations=10  -n 0 -m "not benchmark" tests/wallet/nft_wallet/test_nft_1_offers.py tests/wallet/nft_wallet/test_nft_clvm.py tests/wallet/nft_wallet/test_nft_lifecycle.py tests/wallet/nft_wallet/test_nft_offers.py tests/wallet/nft_wallet/test_nft_puzzles.py tests/wallet/nft_wallet/test_nft_wallet.py tests/wallet/nft_wallet/test_ownership_outer_puzzle.py
-=======
-        venv/bin/coverage run --rcfile=.coveragerc --module pytest --durations=10  -n 0 -m "not benchmark" tests/wallet/nft_wallet/test_nft_lifecycle.py tests/wallet/nft_wallet/test_nft_offers.py tests/wallet/nft_wallet/test_nft_puzzles.py tests/wallet/nft_wallet/test_nft_wallet.py
->>>>>>> 6caff002
+        venv/bin/coverage run --rcfile=.coveragerc --module pytest --durations=10  -n 0 -m "not benchmark" tests/wallet/nft_wallet/test_nft_1_offers.py tests/wallet/nft_wallet/test_nft_lifecycle.py tests/wallet/nft_wallet/test_nft_offers.py tests/wallet/nft_wallet/test_nft_puzzles.py tests/wallet/nft_wallet/test_nft_wallet.py tests/wallet/nft_wallet/test_ownership_outer_puzzle.py
 
     - name: Process coverage data
       run: |
