--- conflicted
+++ resolved
@@ -1,13 +1,4 @@
 repos:
-<<<<<<< HEAD
-=======
--   repo: local
-    hooks:
-    -   id: build-workflows
-        name: Validate github action workflows
-        entry: ./tests/build-workflows.py --fail-on-update
-        language: python
-        pass_filenames: false
 -   repo: local
     hooks:
     -   id: init_py_files
@@ -16,7 +7,6 @@
         language: python
         pass_filenames: false
         additional_dependencies: [click~=7.1]
->>>>>>> 6bc8a3e2
 -   repo: https://github.com/pre-commit/pre-commit-hooks
     rev: v4.0.1
     hooks:
