# START GENERATED
# This section is generated, do not edit.
generated_anchors:
  mypy_dependencies: &mypy_dependencies
  - blspy==1.0.6
  - chiavdf==1.0.3
  - chiabip158==1.0
  - chiapos==1.0.4
  - clvm==0.9.7
  - clvm_rs==0.1.14
  - clvm_tools==0.4.3
  - aiohttp==3.7.4
  - aiosqlite==0.17.0
  - bitstring==3.1.9
  - colorama==0.4.4
  - colorlog==5.0.1
  - concurrent-log-handler==0.9.19
  - cryptography==3.4.7
  - fasteners==0.16.3
  - keyring==23.0.1
  - keyrings.cryptfile==1.3.4
  - PyYAML==5.4.1
  - setproctitle==1.2.2
  - sortedcontainers==2.4.0
  - websockets==8.1.0
  - click==7.1.2
  - dnspython==2.1.0
  - watchdog==2.1.3
  - pytest
  - pytest-asyncio
  - flake8
  - mypy
  - black
  - aiohttp_cors
  - ipython
  - types-setuptools
  - types-pyyaml
# END GENERATED


repos:
-   repo: local
    hooks:
    -   id: build-workflows
        name: Validate github action workflows
        entry: ./tests/build-workflows.py --fail-on-update
        language: python
        pass_filenames: false
-   repo: local
    hooks:
    -   id: init_py_files
        name: __init__.py files
        entry: python3 tests/build-init-files.py -v --root .
        language: python
        pass_filenames: false
        additional_dependencies: [click~=7.1]
# The following, commented hook is the usual way to add isort. However, it doesn't work in some environments.
# See https://github.com/PyCQA/isort/issues/1874#issuecomment-1002212936
# -----------------------------------------------------
# - repo: https://github.com/pycqa/isort
#   rev: 5.9.3
#   hooks:
#   - id: isort
# -----------------------------------------------------
#  The hook below is the workaround for the issue above.
-   repo: local
    hooks:
    -   id: isort
        name: isort
        entry: isort
        require_serial: true
        language: python
        language_version: python3
        types_or: [cython, pyi, python]
        args: ['--filter-files']
        minimum_pre_commit_version: '2.9.2'
        additional_dependencies: [isort==5.10.1]
-   repo: https://github.com/pre-commit/pre-commit-hooks
    rev: v4.0.1
    hooks:
    -   id: check-yaml
    -   id: end-of-file-fixer
        exclude: ".*?(.hex|.clvm|.clib)"
    -   id: trailing-whitespace
    -   id: check-merge-conflict
    -   id: check-ast
    -   id: debug-statements
-   repo: https://github.com/psf/black
    rev: 21.12b0
    hooks:
    -   id: black
-   repo: https://gitlab.com/pycqa/flake8
    rev: 3.9.2
    hooks:
    - id: flake8
-   repo: https://github.com/pre-commit/mirrors-mypy
    rev: v0.930
    hooks:
    - id: mypy
<<<<<<< HEAD
      additional_dependencies: *mypy_dependencies
-   repo: local
    hooks:
    -   id: update_pre_commit
        name: Update pre-commit generated config
        entry: python build_scripts/update-pre-commit-config.py --fail-on-change --pre-commit-yaml .pre-commit-config.yaml
        language: python
        pass_filenames: false
        additional_dependencies: [click==7.1.2, pyyaml]
=======
      additional_dependencies: [pytest, pytest-asyncio, types-aiofiles, types-click, types-setuptools, types-PyYAML]
      # This intentionally counters the settings in mypy.ini to allow a loose local
      # check and a strict CI check. This difference may or may not be retained long
      # term.
      args: [--no-warn-unused-ignores]
>>>>>>> 1c96b21b
<|MERGE_RESOLUTION|>--- conflicted
+++ resolved
@@ -97,8 +97,11 @@
     rev: v0.930
     hooks:
     - id: mypy
-<<<<<<< HEAD
       additional_dependencies: *mypy_dependencies
+      # This intentionally counters the settings in mypy.ini to allow a loose local
+      # check and a strict CI check. This difference may or may not be retained long
+      # term.
+      args: [--no-warn-unused-ignores]
 -   repo: local
     hooks:
     -   id: update_pre_commit
@@ -106,11 +109,4 @@
         entry: python build_scripts/update-pre-commit-config.py --fail-on-change --pre-commit-yaml .pre-commit-config.yaml
         language: python
         pass_filenames: false
-        additional_dependencies: [click==7.1.2, pyyaml]
-=======
-      additional_dependencies: [pytest, pytest-asyncio, types-aiofiles, types-click, types-setuptools, types-PyYAML]
-      # This intentionally counters the settings in mypy.ini to allow a loose local
-      # check and a strict CI check. This difference may or may not be retained long
-      # term.
-      args: [--no-warn-unused-ignores]
->>>>>>> 1c96b21b
+        additional_dependencies: [click==7.1.2, pyyaml]