--- conflicted
+++ resolved
@@ -966,17 +966,13 @@
         fee: uint64 = uint64(request.get("fee", 0))
         validate_only: bool = request.get("validate_only", False)
         driver_dict_str: Optional[Dict[str, Any]] = request.get("driver_dict", None)
-<<<<<<< HEAD
-        min_coin_amount: uint128 = uint128(request.get("min_coin_amount", 0))
+        min_coin_amount: uint64 = uint64(request.get("min_coin_amount", 0))
         marshalled_solver = request.get("solver")
         solver: Optional[Solver]
         if marshalled_solver is None:
             solver = None
         else:
             solver = Solver(info=marshalled_solver)
-=======
-        min_coin_amount: uint64 = uint64(request.get("min_coin_amount", 0))
->>>>>>> d4dfccec
 
         # This driver_dict construction is to maintain backward compatibility where everything is assumed to be a CAT
         driver_dict: Dict[bytes32, PuzzleInfo] = {}
@@ -1039,17 +1035,13 @@
         offer_hex: str = request["offer"]
         offer = Offer.from_bech32(offer_hex)
         fee: uint64 = uint64(request.get("fee", 0))
-<<<<<<< HEAD
-        min_coin_amount: uint128 = uint128(request.get("min_coin_amount", 0))
+        min_coin_amount: uint64 = uint64(request.get("min_coin_amount", 0))
         maybe_marshalled_solver: Dict[str, Any] = request.get("solver")
         solver: Optional[Solver]
         if maybe_marshalled_solver is None:
             solver = None
         else:
             solver = Solver(info=maybe_marshalled_solver)
-=======
-        min_coin_amount: uint64 = uint64(request.get("min_coin_amount", 0))
->>>>>>> d4dfccec
 
         async with self.service.wallet_state_manager.lock:
             result = await self.service.wallet_state_manager.trade_manager.respond_to_offer(
