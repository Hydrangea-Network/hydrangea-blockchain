--- conflicted
+++ resolved
@@ -123,14 +123,11 @@
         return {"tx_id": transaction_record.name}
 
     async def insert(self, request: Dict[str, Any]) -> Dict[str, Any]:
-<<<<<<< HEAD
-=======
         """
         rows_to_add a list of clvm objects as bytes to add to talbe
         rows_to_remove a list of row hashes to remove
         """
         fee = get_fee(self.service.config, request)
->>>>>>> 4bec4159
         key = hexstr_to_bytes(request["key"])
         value = hexstr_to_bytes(request["value"])
         store_id = bytes32(hexstr_to_bytes(request["id"]))
@@ -142,14 +139,11 @@
         return {"tx_id": transaction_record.name}
 
     async def delete_key(self, request: Dict[str, Any]) -> Dict[str, Any]:
-<<<<<<< HEAD
-=======
         """
         rows_to_add a list of clvm objects as bytes to add to talbe
         rows_to_remove a list of row hashes to remove
         """
         fee = get_fee(self.service.config, request)
->>>>>>> 4bec4159
         key = hexstr_to_bytes(request["key"])
         store_id = bytes32(hexstr_to_bytes(request["id"]))
         # todo input checks
