--- conflicted
+++ resolved
@@ -1,11 +1,7 @@
 import asyncio
 import itertools
 import time
-<<<<<<< HEAD
-from typing import Collection, Dict, Iterator, List, Optional, Set
-=======
-from typing import Dict, List, Optional, Tuple
->>>>>>> 0dd5391f
+from typing import Collection, Dict, Iterator, List, Optional, Set, Tuple
 
 from chia.consensus.block_record import BlockRecord
 from chia.consensus.block_rewards import calculate_base_farmer_reward, calculate_pool_reward
