--- conflicted
+++ resolved
@@ -33,11 +33,7 @@
 from chia.types.blockchain_format.vdf import VDFInfo, VDFProof
 from chia.types.end_of_slot_bundle import EndOfSubSlotBundle
 from chia.util.ints import uint8, uint16, uint32, uint64, uint128
-<<<<<<< HEAD
-from chia.util.setproctitle import setproctitle
-=======
 from chia.util.setproctitle import getproctitle, setproctitle
->>>>>>> 89740234
 from chia.util.streamable import Streamable, streamable
 
 log = logging.getLogger(__name__)
@@ -140,11 +136,7 @@
                 self.bluebox_pool = ProcessPoolExecutor(
                     max_workers=workers,
                     initializer=setproctitle,
-<<<<<<< HEAD
-                    initargs=("chia_timelord",),
-=======
                     initargs=(f"{getproctitle()}_worker",),
->>>>>>> 89740234
                 )
                 self.main_loop = asyncio.create_task(
                     self._start_manage_discriminant_queue_sanitizer_slow(self.bluebox_pool, workers)
