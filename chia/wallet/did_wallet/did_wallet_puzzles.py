--- conflicted
+++ resolved
@@ -1,7 +1,3 @@
-<<<<<<< HEAD
-from clvm_tools.binutils import assemble
-=======
->>>>>>> 3c95f2b0
 from chia.types.blockchain_format.sized_bytes import bytes32
 from chia.types.blockchain_format.program import Program
 from typing import List, Optional, Tuple, Iterator, Dict
@@ -208,11 +204,7 @@
     """
     kv_list = []
     for key, value in metadata.items():
-<<<<<<< HEAD
-        kv_list.append((assemble(key), assemble(value)))
-=======
         kv_list.append((key, value))
->>>>>>> 3c95f2b0
     return Program.to(kv_list)
 
 
