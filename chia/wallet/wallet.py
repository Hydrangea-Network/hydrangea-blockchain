--- conflicted
+++ resolved
@@ -294,11 +294,8 @@
         puzzle_announcements_to_consume: Set[Announcement] = None,
         memos: Optional[List[bytes]] = None,
         negative_change_allowed: bool = False,
-<<<<<<< HEAD
         in_transaction: bool = False,
-=======
         min_coin_amount: Optional[uint128] = None,
->>>>>>> 383326c3
     ) -> List[CoinSpend]:
         """
         Generates a unsigned transaction in form of List(Puzzle, Solutions)
@@ -425,11 +422,8 @@
         puzzle_announcements_to_consume: Set[Announcement] = None,
         memos: Optional[List[bytes]] = None,
         negative_change_allowed: bool = False,
-<<<<<<< HEAD
         in_transaction: bool = False,
-=======
         min_coin_amount: Optional[uint128] = None,
->>>>>>> 383326c3
     ) -> TransactionRecord:
         """
         Use this to generate transaction.
@@ -454,11 +448,8 @@
             puzzle_announcements_to_consume,
             memos,
             negative_change_allowed,
-<<<<<<< HEAD
             in_transaction=in_transaction,
-=======
-            min_coin_amount,
->>>>>>> 383326c3
+            min_coin_amount=min_coin_amount,
         )
         assert len(transaction) > 0
         self.log.info("About to sign a transaction: %s", transaction)
