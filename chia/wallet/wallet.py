import logging
import time
from typing import Any, Dict, List, Optional, Set

from blspy import G1Element

from chia.consensus.cost_calculator import NPCResult
from chia.full_node.bundle_tools import simple_solution_generator
from chia.full_node.mempool_check_conditions import get_name_puzzle_conditions
from chia.types.announcement import Announcement
from chia.types.blockchain_format.coin import Coin
from chia.types.blockchain_format.program import Program, SerializedProgram
from chia.types.blockchain_format.sized_bytes import bytes32
from chia.types.coin_spend import CoinSpend
from chia.types.generator_types import BlockGenerator
from chia.types.spend_bundle import SpendBundle
from chia.util.hash import std_hash
from chia.util.ints import uint8, uint32, uint64, uint128
from chia.wallet.coin_selection import select_coins
from chia.wallet.derivation_record import DerivationRecord
from chia.wallet.puzzles.p2_delegated_puzzle_or_hidden_puzzle import (
    DEFAULT_HIDDEN_PUZZLE_HASH,
    calculate_synthetic_secret_key,
    puzzle_for_pk,
    solution_for_conditions,
)
from chia.wallet.puzzles.puzzle_utils import (
    make_assert_absolute_seconds_exceeds_condition,
    make_assert_coin_announcement,
    make_assert_my_coin_id_condition,
    make_assert_puzzle_announcement,
    make_create_coin_announcement,
    make_create_coin_condition,
    make_create_puzzle_announcement,
    make_reserve_fee_condition,
)
from chia.wallet.secret_key_store import SecretKeyStore
from chia.wallet.sign_coin_spends import sign_coin_spends
from chia.wallet.transaction_record import TransactionRecord
from chia.wallet.util.compute_memos import compute_memos
from chia.wallet.util.transaction_type import TransactionType
from chia.wallet.util.wallet_types import AmountWithPuzzlehash, WalletType
from chia.wallet.wallet_coin_record import WalletCoinRecord
from chia.wallet.wallet_info import WalletInfo


class Wallet:
    wallet_state_manager: Any
    log: logging.Logger
    wallet_id: uint32
    secret_key_store: SecretKeyStore
    cost_of_single_tx: Optional[int]

    @staticmethod
    async def create(
        wallet_state_manager: Any,
        info: WalletInfo,
        name: str = None,
    ):
        self = Wallet()
        self.log = logging.getLogger(name if name else __name__)
        self.wallet_state_manager = wallet_state_manager
        self.wallet_id = info.id
        self.secret_key_store = SecretKeyStore()
        self.cost_of_single_tx = None
        return self

    async def get_max_send_amount(self, records: Optional[Set[WalletCoinRecord]] = None) -> int:
        spendable: List[WalletCoinRecord] = list(
            await self.wallet_state_manager.get_spendable_coins_for_wallet(self.id(), records)
        )
        if len(spendable) == 0:
            return 0
        spendable.sort(reverse=True, key=lambda record: record.coin.amount)
        if self.cost_of_single_tx is None:
            coin = spendable[0].coin
            tx = await self.generate_signed_transaction(
                coin.amount, coin.puzzle_hash, coins={coin}, ignore_max_send_amount=True
            )
            assert tx.spend_bundle is not None
            program: BlockGenerator = simple_solution_generator(tx.spend_bundle)
            # npc contains names of the coins removed, puzzle_hashes and their spend conditions
            result: NPCResult = get_name_puzzle_conditions(
                program,
                self.wallet_state_manager.constants.MAX_BLOCK_COST_CLVM,
                cost_per_byte=self.wallet_state_manager.constants.COST_PER_BYTE,
                mempool_mode=True,
            )
            self.cost_of_single_tx = result.cost
            self.log.info(f"Cost of a single tx for standard wallet: {self.cost_of_single_tx}")

        max_cost = self.wallet_state_manager.constants.MAX_BLOCK_COST_CLVM / 5  # avoid full block TXs
        current_cost = 0
        total_amount = 0
        total_coin_count = 0
        for record in spendable:
            current_cost += self.cost_of_single_tx
            total_amount += record.coin.amount
            total_coin_count += 1
            if current_cost + self.cost_of_single_tx > max_cost:
                break

        return total_amount

    @classmethod
    def type(cls) -> uint8:
        return uint8(WalletType.STANDARD_WALLET)

    def id(self) -> uint32:
        return self.wallet_id

    async def get_confirmed_balance(self, unspent_records=None) -> uint128:
        return await self.wallet_state_manager.get_confirmed_balance_for_wallet(self.id(), unspent_records)

    async def get_unconfirmed_balance(self, unspent_records=None) -> uint128:
        return await self.wallet_state_manager.get_unconfirmed_balance(self.id(), unspent_records)

    async def get_spendable_balance(self, unspent_records=None) -> uint128:
        spendable = await self.wallet_state_manager.get_confirmed_spendable_balance_for_wallet(
            self.id(), unspent_records
        )
        return spendable

    async def get_pending_change_balance(self) -> uint64:
        unconfirmed_tx: List[TransactionRecord] = await self.wallet_state_manager.tx_store.get_unconfirmed_for_wallet(
            self.id()
        )
        addition_amount = 0

        for record in unconfirmed_tx:
            if not record.is_in_mempool():
                if record.spend_bundle is not None:
                    self.log.warning(f"Record: {record} not in mempool, {record.sent_to}")
                continue
            our_spend = False
            for coin in record.removals:
                if await self.wallet_state_manager.does_coin_belong_to_wallet(coin, self.id()):
                    our_spend = True
                    break

            if our_spend is not True:
                continue

            for coin in record.additions:
                if await self.wallet_state_manager.does_coin_belong_to_wallet(coin, self.id()):
                    addition_amount += coin.amount

        return uint64(addition_amount)

    def puzzle_for_pk(self, pubkey: bytes) -> Program:
        return puzzle_for_pk(pubkey)

    async def convert_puzzle_hash(self, puzzle_hash: bytes32) -> bytes32:
        return puzzle_hash  # Looks unimpressive, but it's more complicated in other wallets

    async def hack_populate_secret_key_for_puzzle_hash(self, puzzle_hash: bytes32) -> G1Element:
        maybe = await self.wallet_state_manager.get_keys(puzzle_hash)
        if maybe is None:
            error_msg = f"Wallet couldn't find keys for puzzle_hash {puzzle_hash}"
            self.log.error(error_msg)
            raise ValueError(error_msg)

        # Get puzzle for pubkey
        public_key, secret_key = maybe

        # HACK
        synthetic_secret_key = calculate_synthetic_secret_key(secret_key, DEFAULT_HIDDEN_PUZZLE_HASH)
        self.secret_key_store.save_secret_key(synthetic_secret_key)

        return public_key

    async def hack_populate_secret_keys_for_coin_spends(self, coin_spends: List[CoinSpend]) -> None:
        """
        This hack forces secret keys into the `_pk2sk` lookup. This should eventually be replaced
        by a persistent DB table that can do this look-up directly.
        """
        for coin_spend in coin_spends:
            await self.hack_populate_secret_key_for_puzzle_hash(coin_spend.coin.puzzle_hash)

    async def puzzle_for_puzzle_hash(self, puzzle_hash: bytes32) -> Program:
        public_key = await self.hack_populate_secret_key_for_puzzle_hash(puzzle_hash)
        return puzzle_for_pk(bytes(public_key))

    async def get_new_puzzle(self, in_transaction: bool = False) -> Program:
        dr = await self.wallet_state_manager.get_unused_derivation_record(self.id(), in_transaction=in_transaction)
        return puzzle_for_pk(bytes(dr.pubkey))

    async def get_puzzle_hash(self, new: bool) -> bytes32:
        if new:
            return await self.get_new_puzzlehash()
        else:
            record: Optional[
                DerivationRecord
            ] = await self.wallet_state_manager.get_current_derivation_record_for_wallet(self.id())
            if record is None:
                return await self.get_new_puzzlehash()
            return record.puzzle_hash

    async def get_new_puzzlehash(self, in_transaction: bool = False) -> bytes32:
        return (await self.wallet_state_manager.get_unused_derivation_record(self.id(), in_transaction)).puzzle_hash

    def make_solution(
        self,
        primaries: List[AmountWithPuzzlehash],
        min_time=0,
        me=None,
        coin_announcements: Optional[Set[bytes]] = None,
        coin_announcements_to_assert: Optional[Set[bytes32]] = None,
        puzzle_announcements: Optional[Set[bytes]] = None,
        puzzle_announcements_to_assert: Optional[Set[bytes32]] = None,
        fee=0,
    ) -> Program:
        assert fee >= 0
        condition_list = []
        if len(primaries) > 0:
            for primary in primaries:
                if "memos" in primary:
                    memos: Optional[List[bytes]] = primary["memos"]
                    if memos is not None and len(memos) == 0:
                        memos = None
                else:
                    memos = None
                condition_list.append(make_create_coin_condition(primary["puzzlehash"], primary["amount"], memos))
        if min_time > 0:
            condition_list.append(make_assert_absolute_seconds_exceeds_condition(min_time))
        if me:
            condition_list.append(make_assert_my_coin_id_condition(me["id"]))
        if fee:
            condition_list.append(make_reserve_fee_condition(fee))
        if coin_announcements:
            for announcement in coin_announcements:
                condition_list.append(make_create_coin_announcement(announcement))
        if coin_announcements_to_assert:
            for announcement_hash in coin_announcements_to_assert:
                condition_list.append(make_assert_coin_announcement(announcement_hash))
        if puzzle_announcements:
            for announcement in puzzle_announcements:
                condition_list.append(make_create_puzzle_announcement(announcement))
        if puzzle_announcements_to_assert:
            for announcement_hash in puzzle_announcements_to_assert:
                condition_list.append(make_assert_puzzle_announcement(announcement_hash))
        return solution_for_conditions(condition_list)

    def add_condition_to_solution(self, condition: Program, solution: Program) -> Program:
        python_program = solution.as_python()
        python_program[1].append(condition)
        return Program.to(python_program)

    async def select_coins(
        self, amount: uint64, exclude: List[Coin] = None, min_coin_amount: Optional[uint128] = None
    ) -> Set[Coin]:
        """
        Returns a set of coins that can be used for generating a new transaction.
        Note: Must be called under wallet state manager lock
        """
        spendable_amount: uint128 = await self.get_spendable_balance()
        spendable_coins: List[WalletCoinRecord] = list(
            await self.wallet_state_manager.get_spendable_coins_for_wallet(self.id())
        )

        # Try to use coins from the store, if there isn't enough of "unused"
        # coins use change coins that are not confirmed yet
        unconfirmed_removals: Dict[bytes32, Coin] = await self.wallet_state_manager.unconfirmed_removals_for_wallet(
            self.id()
        )

        coins = await select_coins(
            spendable_amount,
            self.wallet_state_manager.constants.MAX_COIN_AMOUNT,
            spendable_coins,
            unconfirmed_removals,
            self.log,
            uint128(amount),
            exclude,
            min_coin_amount,
        )
        assert coins is not None and len(coins) > 0
        assert sum(c.amount for c in coins) >= amount
        return coins

    async def _generate_unsigned_transaction(
        self,
        amount: uint64,
        newpuzzlehash: bytes32,
        fee: uint64 = uint64(0),
        origin_id: bytes32 = None,
        coins: Set[Coin] = None,
        primaries_input: Optional[List[AmountWithPuzzlehash]] = None,
        ignore_max_send_amount: bool = False,
        coin_announcements_to_consume: Set[Announcement] = None,
        puzzle_announcements_to_consume: Set[Announcement] = None,
        memos: Optional[List[bytes]] = None,
        negative_change_allowed: bool = False,
    ) -> List[CoinSpend]:
        """
        Generates a unsigned transaction in form of List(Puzzle, Solutions)
        Note: this must be called under a wallet state manager lock
        """
        if primaries_input is None:
            primaries: Optional[List[AmountWithPuzzlehash]] = None
            total_amount = amount + fee
        else:
            primaries = primaries_input.copy()
            primaries_amount = 0
            for prim in primaries:
                primaries_amount += prim["amount"]
            total_amount = amount + fee + primaries_amount

        if not ignore_max_send_amount:
            max_send = await self.get_max_send_amount()
            if total_amount > max_send:
                raise ValueError(f"Can't send more than {max_send} in a single transaction")
            self.log.debug("Got back max send amount: %s", max_send)
        if coins is None:
            coins = await self.select_coins(uint64(total_amount))
        assert len(coins) > 0
        self.log.info(f"coins is not None {coins}")
        spend_value = sum([coin.amount for coin in coins])

        change = spend_value - total_amount
        if negative_change_allowed:
            change = max(0, change)

        assert change >= 0

        if coin_announcements_to_consume is not None:
            coin_announcements_bytes: Optional[Set[bytes32]] = {a.name() for a in coin_announcements_to_consume}
        else:
            coin_announcements_bytes = None
        if puzzle_announcements_to_consume is not None:
            puzzle_announcements_bytes: Optional[Set[bytes32]] = {a.name() for a in puzzle_announcements_to_consume}
        else:
            puzzle_announcements_bytes = None

        spends: List[CoinSpend] = []
        primary_announcement_hash: Optional[bytes32] = None

        # Check for duplicates
        if primaries is not None:
            all_primaries_list = [(p["puzzlehash"], p["amount"]) for p in primaries] + [(newpuzzlehash, amount)]
            if len(set(all_primaries_list)) != len(all_primaries_list):
                raise ValueError("Cannot create two identical coins")
        if memos is None:
            memos = []
        assert memos is not None
        for coin in coins:
            # Only one coin creates outputs
            if origin_id in (None, coin.name()):
                origin_id = coin.name()
                if primaries is None:
                    if amount > 0:
                        primaries = [{"puzzlehash": newpuzzlehash, "amount": uint64(amount), "memos": memos}]
                    else:
                        primaries = []
                else:
                    primaries.append({"puzzlehash": newpuzzlehash, "amount": uint64(amount), "memos": memos})
                if change > 0:
                    change_puzzle_hash: bytes32 = await self.get_new_puzzlehash()
                    primaries.append({"puzzlehash": change_puzzle_hash, "amount": uint64(change), "memos": []})
                message_list: List[bytes32] = [c.name() for c in coins]
                for primary in primaries:
                    message_list.append(Coin(coin.name(), primary["puzzlehash"], primary["amount"]).name())
                message: bytes32 = std_hash(b"".join(message_list))
                puzzle: Program = await self.puzzle_for_puzzle_hash(coin.puzzle_hash)
                solution: Program = self.make_solution(
                    primaries=primaries,
                    fee=fee,
                    coin_announcements={message},
                    coin_announcements_to_assert=coin_announcements_bytes,
                    puzzle_announcements_to_assert=puzzle_announcements_bytes,
                )
                primary_announcement_hash = Announcement(coin.name(), message).name()

                spends.append(
                    CoinSpend(
                        coin, SerializedProgram.from_bytes(bytes(puzzle)), SerializedProgram.from_bytes(bytes(solution))
                    )
                )
                break
        else:
            raise ValueError("origin_id is not in the set of selected coins")

        # Process the non-origin coins now that we have the primary announcement hash
        for coin in coins:
            if coin.name() == origin_id:
                continue

            puzzle = await self.puzzle_for_puzzle_hash(coin.puzzle_hash)
            solution = self.make_solution(coin_announcements_to_assert={primary_announcement_hash}, primaries=[])
            spends.append(
                CoinSpend(
                    coin, SerializedProgram.from_bytes(bytes(puzzle)), SerializedProgram.from_bytes(bytes(solution))
                )
            )

        self.log.debug(f"Spends is {spends}")
        return spends

    async def sign_transaction(self, coin_spends: List[CoinSpend]) -> SpendBundle:
        return await sign_coin_spends(
            coin_spends,
            self.secret_key_store.secret_key_for_public_key,
            self.wallet_state_manager.constants.AGG_SIG_ME_ADDITIONAL_DATA,
            self.wallet_state_manager.constants.MAX_BLOCK_COST_CLVM,
        )

    async def generate_signed_transaction(
        self,
        amount: uint64,
        puzzle_hash: bytes32,
        fee: uint64 = uint64(0),
        origin_id: bytes32 = None,
        coins: Set[Coin] = None,
        primaries: Optional[List[AmountWithPuzzlehash]] = None,
        ignore_max_send_amount: bool = False,
        coin_announcements_to_consume: Set[Announcement] = None,
        puzzle_announcements_to_consume: Set[Announcement] = None,
        memos: Optional[List[bytes]] = None,
        negative_change_allowed: bool = False,
    ) -> TransactionRecord:
        """
        Use this to generate transaction.
        Note: this must be called under a wallet state manager lock
        The first output is (amount, puzzle_hash, memos), and the rest of the outputs are in primaries.
        """
        if primaries is None:
            non_change_amount = amount
        else:
            non_change_amount = uint64(amount + sum(p["amount"] for p in primaries))

        self.log.debug("Generating transaction for: %s %s %s", puzzle_hash, amount, repr(coins))
        transaction = await self._generate_unsigned_transaction(
            amount,
            puzzle_hash,
            fee,
            origin_id,
            coins,
            primaries,
            ignore_max_send_amount,
            coin_announcements_to_consume,
            puzzle_announcements_to_consume,
            memos,
            negative_change_allowed,
        )
        assert len(transaction) > 0
        self.log.info("About to sign a transaction: %s", transaction)
        await self.hack_populate_secret_keys_for_coin_spends(transaction)
        spend_bundle: SpendBundle = await sign_coin_spends(
            transaction,
            self.secret_key_store.secret_key_for_public_key,
            self.wallet_state_manager.constants.AGG_SIG_ME_ADDITIONAL_DATA,
            self.wallet_state_manager.constants.MAX_BLOCK_COST_CLVM,
        )

        now = uint64(int(time.time()))
        add_list: List[Coin] = list(spend_bundle.additions())
        rem_list: List[Coin] = list(spend_bundle.removals())

        output_amount = sum(a.amount for a in add_list) + fee
        input_amount = sum(r.amount for r in rem_list)
        if negative_change_allowed:
            assert output_amount >= input_amount
        else:
            assert output_amount == input_amount

        return TransactionRecord(
            confirmed_at_height=uint32(0),
            created_at_time=now,
            to_puzzle_hash=puzzle_hash,
            amount=uint64(non_change_amount),
            fee_amount=uint64(fee),
            confirmed=False,
            sent=uint32(0),
            spend_bundle=spend_bundle,
            additions=add_list,
            removals=rem_list,
            wallet_id=self.id(),
            sent_to=[],
            trade_id=None,
            type=uint32(TransactionType.OUTGOING_TX.value),
            name=spend_bundle.name(),
            memos=list(compute_memos(spend_bundle).items()),
        )

    async def push_transaction(self, tx: TransactionRecord) -> None:
        """Use this API to send transactions."""
        await self.wallet_state_manager.add_pending_transaction(tx)
        await self.wallet_state_manager.wallet_node.update_ui()

<<<<<<< HEAD
    # This is to be aggregated together with a CAT offer to ensure that the trade happens
=======
    # This is to be aggregated together with a coloured coin offer to ensure that the trade happens
>>>>>>> 3c95f2b0
    async def create_spend_bundle_relative_chia(self, chia_amount: int, exclude: List[Coin] = []) -> SpendBundle:
        list_of_solutions = []
        utxos = None

        # If we're losing value then get coins with at least that much value
        # If we're gaining value then our amount doesn't matter
        if chia_amount < 0:
            utxos = await self.select_coins(uint64(abs(chia_amount)), exclude)
        else:
            utxos = await self.select_coins(uint64(0), exclude)

        assert len(utxos) > 0

        # Calculate output amount given sum of utxos
        spend_value = sum([coin.amount for coin in utxos])
        chia_amount = spend_value + chia_amount

        # Create coin solutions for each utxo
        output_created = None
        for coin in utxos:
            puzzle = await self.puzzle_for_puzzle_hash(coin.puzzle_hash)
            if output_created is None:
                newpuzhash = await self.get_new_puzzlehash()
                primaries: List[AmountWithPuzzlehash] = [
                    {"puzzlehash": newpuzhash, "amount": uint64(chia_amount), "memos": []}
                ]
                solution = self.make_solution(primaries=primaries)
                output_created = coin
            list_of_solutions.append(CoinSpend(coin, puzzle, solution))

        await self.hack_populate_secret_keys_for_coin_spends(list_of_solutions)
        spend_bundle = await sign_coin_spends(
            list_of_solutions,
            self.secret_key_store.secret_key_for_public_key,
            self.wallet_state_manager.constants.AGG_SIG_ME_ADDITIONAL_DATA,
            self.wallet_state_manager.constants.MAX_BLOCK_COST_CLVM,
        )
        return spend_bundle

    async def get_coins_to_offer(self, asset_id: Optional[bytes32], amount: uint64) -> Set[Coin]:
<<<<<<< HEAD
        if asset_id is not None:
            raise ValueError(f"The standard wallet cannot offer coins with asset id {asset_id}")
=======
>>>>>>> 3c95f2b0
        balance = await self.get_confirmed_balance()
        if balance < amount:
            raise Exception(f"insufficient funds in wallet {self.id()}")
        return await self.select_coins(amount)<|MERGE_RESOLUTION|>--- conflicted
+++ resolved
@@ -487,11 +487,7 @@
         await self.wallet_state_manager.add_pending_transaction(tx)
         await self.wallet_state_manager.wallet_node.update_ui()
 
-<<<<<<< HEAD
     # This is to be aggregated together with a CAT offer to ensure that the trade happens
-=======
-    # This is to be aggregated together with a coloured coin offer to ensure that the trade happens
->>>>>>> 3c95f2b0
     async def create_spend_bundle_relative_chia(self, chia_amount: int, exclude: List[Coin] = []) -> SpendBundle:
         list_of_solutions = []
         utxos = None
@@ -532,11 +528,8 @@
         return spend_bundle
 
     async def get_coins_to_offer(self, asset_id: Optional[bytes32], amount: uint64) -> Set[Coin]:
-<<<<<<< HEAD
         if asset_id is not None:
             raise ValueError(f"The standard wallet cannot offer coins with asset id {asset_id}")
-=======
->>>>>>> 3c95f2b0
         balance = await self.get_confirmed_balance()
         if balance < amount:
             raise Exception(f"insufficient funds in wallet {self.id()}")
