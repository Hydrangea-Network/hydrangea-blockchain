--- conflicted
+++ resolved
@@ -685,16 +685,12 @@
                 wallet_id = uint32(local_record.wallet_id)
                 wallet_type = local_record.wallet_type
             elif coin_state.created_height is not None:
-<<<<<<< HEAD
-                wallet_id, wallet_type = await self.fetch_parent_and_check_for_cat(peer, coin_state)
+                wallet_id, wallet_type = await self.fetch_parent_and_check_for_cat(peer, coin_state, fork_height)
                 potential_dl = self.get_dl_wallet()
                 if potential_dl is not None:
                     if await potential_dl.get_singleton_record(coin_state.coin.name()) is not None:
                         wallet_id = potential_dl.id()
                         wallet_type = WalletType(potential_dl.type())
-=======
-                wallet_id, wallet_type = await self.fetch_parent_and_check_for_cat(peer, coin_state, fork_height)
->>>>>>> 98971de9
 
             if wallet_id is None or wallet_type is None:
                 self.log.info(f"No wallet for coin state: {coin_state}")
@@ -996,12 +992,7 @@
                 self.log.warning(f"Do not have wallet {wallet_id} for puzzle_hash {puzzle_hash}")
                 return None
             wallet_type = WalletType(self.wallets[uint32(wallet_id)].type())
-<<<<<<< HEAD
-            return wallet_id, wallet_type
-
-=======
             return uint32(wallet_id), wallet_type
->>>>>>> 98971de9
         return None
 
     async def coin_added(
