--- conflicted
+++ resolved
@@ -39,11 +39,7 @@
     cache_size: uint32
 
     @classmethod
-<<<<<<< HEAD
-    async def create(cls, db_path: Path):
-=======
-    async def create(cls, db_name: str, cache_size: uint32 = uint32(600000)):
->>>>>>> 2e666584
+    async def create(cls, db_path: Path, cache_size: uint32 = uint32(600000)):
         self = cls()
 
         self.cache_size = cache_size
