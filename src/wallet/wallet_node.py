--- conflicted
+++ resolved
@@ -162,7 +162,9 @@
         self.log.info(f"Trying to connect to peers: {to_connect}")
         tasks = []
         for peer in to_connect:
-            tasks.append(asyncio.create_task(self.server.start_client(peer, None, self.config)))
+            tasks.append(
+                asyncio.create_task(self.server.start_client(peer, None, self.config))
+            )
         await asyncio.gather(*tasks)
 
     async def _sync(self):
@@ -390,12 +392,8 @@
                     f"Updated LCA to {block_record.prev_header_hash} at height {block_record.height}"
                 )
                 # Removes outdated cached blocks if we're not syncing
-<<<<<<< HEAD
-                if not self.sync_mode:
+                if not self.wallet_state_manager.sync_mode:
                     remove_header_hashes = []
-=======
-                if not self.wallet_state_manager.sync_mode:
->>>>>>> 2c855ffc
                     for header_hash in self.cached_blocks:
                         if (
                             block_record.height
